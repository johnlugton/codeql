--- conflicted
+++ resolved
@@ -20,11 +20,8 @@
 | Memory may not be freed (`cpp/memory-may-not-be-freed`) | More true positive results | This query now identifies a wider variety of buffer allocations using the `semmle.code.cpp.models.interfaces.Allocation` library. |
 | Mismatching new/free or malloc/delete (`cpp/new-free-mismatch`) | Fewer false positive results | Fixed false positive results in template code. |
 | Missing return statement (`cpp/missing-return`) | Fewer false positive results | Functions containing `asm` statements are no longer highlighted by this query. |
-<<<<<<< HEAD
 | Missing return statement (`cpp/missing-return`) | More accurate locations | Locations reported by this query are now more accurate in some cases. |
-=======
 | No space for zero terminator (`cpp/no-space-for-terminator`) | More correct results | String arguments to formatting functions are now (usually) expected to be null terminated strings. |
->>>>>>> 0b09bfe2
 | Hard-coded Japanese era start date (`cpp/japanese-era/exact-era-date`) |  | This query is no longer run on LGTM. |
 | No space for zero terminator (`cpp/no-space-for-terminator`) | Fewer false positive results | This query has been modified to be more conservative when identifying which pointers point to null-terminated strings.  This approach produces fewer, more accurate results. |
 | Overloaded assignment does not return 'this' (`cpp/assignment-does-not-return-this`) | Fewer false positive results | This query no longer reports incorrect results in template classes. |
