# Improvements to C/C++ analysis

## General improvements

* The logic for identifying auto-generated files via comments and `#line` directives has been improved.

## New queries

| **Query**                   | **Tags**  | **Purpose**                                                        |
|-----------------------------|-----------|--------------------------------------------------------------------|
<<<<<<< HEAD
| Use of string copy function in a condition (`cpp/string-copy-return-value-as-boolean`) | correctness | This query identifies calls to string copy functions used in conditions, where it's likely that a different function was intended to be called. |
=======
| Lossy function result cast (`cpp/lossy-function-result-cast`) | correctness | Finds function calls whose result type is a floating point type, which are implicitly cast to an integral type.  Newly available but not displayed by default on LGTM. |
>>>>>>> 0a4f2e83

## Changes to existing queries

| **Query**                  | **Expected impact**    | **Change**                                                       |
|----------------------------|------------------------|------------------------------------------------------------------|
| Suspicious add with sizeof (`cpp/suspicious-add-sizeof`) | Fewer false positives | Pointer arithmetic on `char * const` expressions (and other variations of `char *`) are now correctly excluded from the results. |
| Suspicious pointer scaling (`cpp/suspicious-pointer-scaling`) | Fewer false positives | False positives involving types that are not uniquely named in the snapshot have been fixed. |
| Lossy function result cast (`cpp/lossy-function-result-cast`) | Fewer false positive results | The whitelist of rounding functions built into this query has been expanded. |
| Unused static variable (`cpp/unused-static-variable`) | Fewer false positive results | Variables with the attribute `unused` are now excluded from the query. |
| Resource not released in destructor (`cpp/resource-not-released-in-destructor`) | Fewer false positive results | Fix false positives where a resource is released via a virtual method call, function pointer, or lambda. |

## Changes to QL libraries

There is a new `Namespace.isInline()` predicate, which holds if the namespace was declared as `inline namespace`.<|MERGE_RESOLUTION|>--- conflicted
+++ resolved
@@ -8,11 +8,8 @@
 
 | **Query**                   | **Tags**  | **Purpose**                                                        |
 |-----------------------------|-----------|--------------------------------------------------------------------|
-<<<<<<< HEAD
 | Use of string copy function in a condition (`cpp/string-copy-return-value-as-boolean`) | correctness | This query identifies calls to string copy functions used in conditions, where it's likely that a different function was intended to be called. |
-=======
 | Lossy function result cast (`cpp/lossy-function-result-cast`) | correctness | Finds function calls whose result type is a floating point type, which are implicitly cast to an integral type.  Newly available but not displayed by default on LGTM. |
->>>>>>> 0a4f2e83
 
 ## Changes to existing queries
 
