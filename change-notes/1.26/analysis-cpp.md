--- conflicted
+++ resolved
@@ -23,10 +23,7 @@
 * The QL class `Block`, denoting the `{ ... }` statement, is renamed to `BlockStmt`.
 * The models library now models many taint flows through `std::array`, `std::vector`, `std::deque`, `std::list` and `std::forward_list`.
 * The models library now models many more taint flows through `std::string`.
-<<<<<<< HEAD
+* The models library now models some taint flows through `std::ostream`.
 * The models library now models some taint flows through `std::shared_ptr`, `std::unique_ptr`, `std::make_shared` and `std::make_unique`.
-=======
-* The models library now models some taint flows through `std::ostream`.
->>>>>>> f4f47bd5
 * The `SimpleRangeAnalysis` library now supports multiplications of the form
   `e1 * e2` and `x *= e2` when `e1` and `e2` are unsigned or constant.