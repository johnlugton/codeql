--- conflicted
+++ resolved
@@ -878,33 +878,6 @@
 #  207|     v0_28(void)          = AliasedUse                         : ~m0_1
 #  207|     v0_29(void)          = ExitFunction                       : 
 
-<<<<<<< HEAD
-#  215| char StringLiteralAliasing()
-#  215|   Block 0
-#  215|     v0_0(void)           = EnterFunction                 : 
-#  215|     m0_1(unknown)        = AliasedDefinition             : 
-#  215|     mu0_2(unknown)       = UnmodeledDefinition           : 
-#  216|     r0_3(glval<unknown>) = FunctionAddress[ExternalFunc] : 
-#  216|     v0_4(void)           = Call                          : func:r0_3
-#  216|     m0_5(unknown)        = ^CallSideEffect               : ~m0_1
-#  216|     m0_6(unknown)        = Chi                           : total:m0_1, partial:m0_5
-#  218|     r0_7(glval<char *>)  = VariableAddress[s]            : 
-#  218|     r0_8(glval<char[8]>) = StringConstant["Literal"]     : 
-#  218|     r0_9(char *)         = Convert                       : r0_8
-#  218|     m0_10(char *)        = Store                         : &:r0_7, r0_9
-#  219|     r0_11(glval<char>)   = VariableAddress[#return]      : 
-#  219|     r0_12(glval<char *>) = VariableAddress[s]            : 
-#  219|     r0_13(char *)        = Load                          : &:r0_12, m0_10
-#  219|     r0_14(int)           = Constant[2]                   : 
-#  219|     r0_15(glval<char>)   = PointerAdd[1]                 : r0_13, r0_14
-#  219|     r0_16(char)          = Load                          : &:r0_15, ~m0_1
-#  219|     m0_17(char)          = Store                         : &:r0_11, r0_16
-#  215|     r0_18(glval<char>)   = VariableAddress[#return]      : 
-#  215|     v0_19(void)          = ReturnValue                   : &:r0_18, m0_17
-#  215|     v0_20(void)          = UnmodeledUse                  : mu*
-#  215|     v0_21(void)          = AliasedUse                    : ~m0_6
-#  215|     v0_22(void)          = ExitFunction                  : 
-=======
 #  213| void InitArray()
 #  213|   Block 0
 #  213|     v0_0(void)            = EnterFunction            : 
@@ -978,4 +951,29 @@
 #  213|     v0_68(void)           = UnmodeledUse             : mu*
 #  213|     v0_69(void)           = AliasedUse               : ~m0_1
 #  213|     v0_70(void)           = ExitFunction             : 
->>>>>>> 2b89139d
+
+#  226| char StringLiteralAliasing()
+#  226|   Block 0
+#  226|     v0_0(void)           = EnterFunction                 : 
+#  226|     m0_1(unknown)        = AliasedDefinition             : 
+#  226|     mu0_2(unknown)       = UnmodeledDefinition           : 
+#  227|     r0_3(glval<unknown>) = FunctionAddress[ExternalFunc] : 
+#  227|     v0_4(void)           = Call                          : func:r0_3
+#  227|     m0_5(unknown)        = ^CallSideEffect               : ~m0_1
+#  227|     m0_6(unknown)        = Chi                           : total:m0_1, partial:m0_5
+#  229|     r0_7(glval<char *>)  = VariableAddress[s]            : 
+#  229|     r0_8(glval<char[8]>) = StringConstant["Literal"]     : 
+#  229|     r0_9(char *)         = Convert                       : r0_8
+#  229|     m0_10(char *)        = Store                         : &:r0_7, r0_9
+#  230|     r0_11(glval<char>)   = VariableAddress[#return]      : 
+#  230|     r0_12(glval<char *>) = VariableAddress[s]            : 
+#  230|     r0_13(char *)        = Load                          : &:r0_12, m0_10
+#  230|     r0_14(int)           = Constant[2]                   : 
+#  230|     r0_15(glval<char>)   = PointerAdd[1]                 : r0_13, r0_14
+#  230|     r0_16(char)          = Load                          : &:r0_15, ~m0_1
+#  230|     m0_17(char)          = Store                         : &:r0_11, r0_16
+#  226|     r0_18(glval<char>)   = VariableAddress[#return]      : 
+#  226|     v0_19(void)          = ReturnValue                   : &:r0_18, m0_17
+#  226|     v0_20(void)          = UnmodeledUse                  : mu*
+#  226|     v0_21(void)          = AliasedUse                    : ~m0_6
+#  226|     v0_22(void)          = ExitFunction                  : 