bad_asts.cpp:
#    9| int Bad::S::MemberFunction<int 6>(int)
#    9|   Block 0
#    9|     v0_0(void)        = EnterFunction            : 
#    9|     mu0_1(unknown)    = AliasedDefinition        : 
#    9|     mu0_2(unknown)    = UnmodeledDefinition      : 
#    9|     r0_3(glval<S>)    = InitializeThis           : 
#    9|     r0_4(glval<int>)  = VariableAddress[y]       : 
#    9|     mu0_5(int)        = InitializeParameter[y]   : &:r0_4
#   10|     r0_6(glval<int>)  = VariableAddress[#return] : 
#   10|     r0_7(int)         = Constant[6]              : 
#-----|     r0_8(S *)         = CopyValue                : r0_3
#   10|     r0_9(glval<int>)  = FieldAddress[x]          : r0_8
#   10|     r0_10(int)        = Load                     : &:r0_9, ~mu0_2
#   10|     r0_11(int)        = Add                      : r0_7, r0_10
#   10|     r0_12(glval<int>) = VariableAddress[y]       : 
#   10|     r0_13(int)        = Load                     : &:r0_12, ~mu0_2
#   10|     r0_14(int)        = Add                      : r0_11, r0_13
#   10|     mu0_15(int)       = Store                    : &:r0_6, r0_14
#    9|     r0_16(glval<int>) = VariableAddress[#return] : 
#    9|     v0_17(void)       = ReturnValue              : &:r0_16, ~mu0_2
#    9|     v0_18(void)       = UnmodeledUse             : mu*
#    9|     v0_19(void)       = AliasedUse               : ~mu0_2
#    9|     v0_20(void)       = ExitFunction             : 

#   14| void Bad::CallBadMemberFunction()
#   14|   Block 0
#   14|     v0_0(void)           = EnterFunction                   : 
#   14|     mu0_1(unknown)       = AliasedDefinition               : 
#   14|     mu0_2(unknown)       = UnmodeledDefinition             : 
#   15|     r0_3(glval<S>)       = VariableAddress[s]              : 
#   15|     mu0_4(S)             = Uninitialized[s]                : &:r0_3
#   15|     r0_5(glval<int>)     = FieldAddress[x]                 : r0_3
#   15|     r0_6(int)            = Constant[0]                     : 
#   15|     mu0_7(int)           = Store                           : &:r0_5, r0_6
#   16|     r0_8(glval<S>)       = VariableAddress[s]              : 
#   16|     r0_9(glval<unknown>) = FunctionAddress[MemberFunction] : 
#   16|     r0_10(int)           = Constant[1]                     : 
#   16|     r0_11(int)           = Call                            : func:r0_9, this:r0_8, 0:r0_10
#   16|     mu0_12(unknown)      = ^CallSideEffect                 : ~mu0_2
#   16|     v0_13(void)          = ^BufferReadSideEffect[-1]       : &:r0_8, ~mu0_2
#   16|     mu0_14(S)            = ^IndirectMayWriteSideEffect[-1] : &:r0_8
#   17|     v0_15(void)          = NoOp                            : 
#   14|     v0_16(void)          = ReturnVoid                      : 
#   14|     v0_17(void)          = UnmodeledUse                    : mu*
#   14|     v0_18(void)          = AliasedUse                      : ~mu0_2
#   14|     v0_19(void)          = ExitFunction                    : 

#   22| void Bad::Point::Point()
#   22|   Block 0
#   22|     v0_0(void)         = EnterFunction       : 
#   22|     mu0_1(unknown)     = AliasedDefinition   : 
#   22|     mu0_2(unknown)     = UnmodeledDefinition : 
#   22|     r0_3(glval<Point>) = InitializeThis      : 
#   23|     v0_4(void)         = NoOp                : 
#   22|     v0_5(void)         = ReturnVoid          : 
#   22|     v0_6(void)         = UnmodeledUse        : mu*
#   22|     v0_7(void)         = AliasedUse          : ~mu0_2
#   22|     v0_8(void)         = ExitFunction        : 

#   26| void Bad::CallCopyConstructor(Bad::Point const&)
#   26|   Block 0
#   26|     v0_0(void)           = EnterFunction          : 
#   26|     mu0_1(unknown)       = AliasedDefinition      : 
#   26|     mu0_2(unknown)       = UnmodeledDefinition    : 
#   26|     r0_3(glval<Point &>) = VariableAddress[a]     : 
#   26|     mu0_4(Point &)       = InitializeParameter[a] : &:r0_3
#   27|     r0_5(glval<Point>)   = VariableAddress[b]     : 
#   27|     r0_6(glval<Point &>) = VariableAddress[a]     : 
#   27|     r0_7(Point &)        = Load                   : &:r0_6, ~mu0_2
#   27|     r0_8(glval<Point>)   = CopyValue              : r0_7
#   27|     r0_9(glval<Point>)   = Convert                : r0_8
#   27|     r0_10(Point)         = Load                   : &:r0_9, ~mu0_2
#   27|     mu0_11(Point)        = Store                  : &:r0_5, r0_10
#   28|     v0_12(void)          = NoOp                   : 
#   26|     v0_13(void)          = ReturnVoid             : 
#   26|     v0_14(void)          = UnmodeledUse           : mu*
#   26|     v0_15(void)          = AliasedUse             : ~mu0_2
#   26|     v0_16(void)          = ExitFunction           : 

#   30| void Bad::errorExpr()
#   30|   Block 0
#   30|     v0_0(void)         = EnterFunction           : 
#   30|     mu0_1(unknown)     = AliasedDefinition       : 
#   30|     mu0_2(unknown)     = UnmodeledDefinition     : 
#   31|     r0_3(glval<int &>) = VariableAddress[intref] : 
#   31|     r0_4(error)        = Error                   : 
#   31|     mu0_5(int &)       = Store                   : &:r0_3, r0_4
#   32|     r0_6(glval<int>)   = VariableAddress[x]      : 
#   32|     r0_7(error)        = Error                   : 
#   32|     mu0_8(int)         = Store                   : &:r0_6, r0_7
#-----|     r0_9(glval<error>) = Error                   : 
#-----|     r0_10(error)       = Load                    : &:r0_9, ~mu0_2
#   33|     r0_11(glval<int>)  = VariableAddress[x]      : 
#   33|     mu0_12(int)        = Store                   : &:r0_11, r0_10
#   34|     v0_13(void)        = NoOp                    : 
#   30|     v0_14(void)        = ReturnVoid              : 
#   30|     v0_15(void)        = UnmodeledUse            : mu*
#   30|     v0_16(void)        = AliasedUse              : ~mu0_2
#   30|     v0_17(void)        = ExitFunction            : 

clang.cpp:
#    5| int* globalIntAddress()
#    5|   Block 0
#    5|     v0_0(void)         = EnterFunction              : 
#    5|     mu0_1(unknown)     = AliasedDefinition          : 
#    5|     mu0_2(unknown)     = UnmodeledDefinition        : 
#    6|     r0_3(glval<int *>) = VariableAddress[#return]   : 
#    6|     r0_4(glval<int>)   = VariableAddress[globalInt] : 
#    6|     r0_5(int *)        = CopyValue                  : r0_4
#    6|     mu0_6(int *)       = Store                      : &:r0_3, r0_5
#    5|     r0_7(glval<int *>) = VariableAddress[#return]   : 
#    5|     v0_8(void)         = ReturnValue                : &:r0_7, ~mu0_2
#    5|     v0_9(void)         = UnmodeledUse               : mu*
#    5|     v0_10(void)        = AliasedUse                 : ~mu0_2
#    5|     v0_11(void)        = ExitFunction               : 

ir.cpp:
#    1| void Constants()
#    1|   Block 0
#    1|     v0_0(void)                       = EnterFunction            : 
#    1|     mu0_1(unknown)                   = AliasedDefinition        : 
#    1|     mu0_2(unknown)                   = UnmodeledDefinition      : 
#    2|     r0_3(glval<char>)                = VariableAddress[c_i]     : 
#    2|     r0_4(char)                       = Constant[1]              : 
#    2|     mu0_5(char)                      = Store                    : &:r0_3, r0_4
#    3|     r0_6(glval<char>)                = VariableAddress[c_c]     : 
#    3|     r0_7(char)                       = Constant[65]             : 
#    3|     mu0_8(char)                      = Store                    : &:r0_6, r0_7
#    5|     r0_9(glval<signed char>)         = VariableAddress[sc_i]    : 
#    5|     r0_10(signed char)               = Constant[-1]             : 
#    5|     mu0_11(signed char)              = Store                    : &:r0_9, r0_10
#    6|     r0_12(glval<signed char>)        = VariableAddress[sc_c]    : 
#    6|     r0_13(signed char)               = Constant[65]             : 
#    6|     mu0_14(signed char)              = Store                    : &:r0_12, r0_13
#    8|     r0_15(glval<unsigned char>)      = VariableAddress[uc_i]    : 
#    8|     r0_16(unsigned char)             = Constant[5]              : 
#    8|     mu0_17(unsigned char)            = Store                    : &:r0_15, r0_16
#    9|     r0_18(glval<unsigned char>)      = VariableAddress[uc_c]    : 
#    9|     r0_19(unsigned char)             = Constant[65]             : 
#    9|     mu0_20(unsigned char)            = Store                    : &:r0_18, r0_19
#   11|     r0_21(glval<short>)              = VariableAddress[s]       : 
#   11|     r0_22(short)                     = Constant[5]              : 
#   11|     mu0_23(short)                    = Store                    : &:r0_21, r0_22
#   12|     r0_24(glval<unsigned short>)     = VariableAddress[us]      : 
#   12|     r0_25(unsigned short)            = Constant[5]              : 
#   12|     mu0_26(unsigned short)           = Store                    : &:r0_24, r0_25
#   14|     r0_27(glval<int>)                = VariableAddress[i]       : 
#   14|     r0_28(int)                       = Constant[5]              : 
#   14|     mu0_29(int)                      = Store                    : &:r0_27, r0_28
#   15|     r0_30(glval<unsigned int>)       = VariableAddress[ui]      : 
#   15|     r0_31(unsigned int)              = Constant[5]              : 
#   15|     mu0_32(unsigned int)             = Store                    : &:r0_30, r0_31
#   17|     r0_33(glval<long>)               = VariableAddress[l]       : 
#   17|     r0_34(long)                      = Constant[5]              : 
#   17|     mu0_35(long)                     = Store                    : &:r0_33, r0_34
#   18|     r0_36(glval<unsigned long>)      = VariableAddress[ul]      : 
#   18|     r0_37(unsigned long)             = Constant[5]              : 
#   18|     mu0_38(unsigned long)            = Store                    : &:r0_36, r0_37
#   20|     r0_39(glval<long long>)          = VariableAddress[ll_i]    : 
#   20|     r0_40(long long)                 = Constant[5]              : 
#   20|     mu0_41(long long)                = Store                    : &:r0_39, r0_40
#   21|     r0_42(glval<long long>)          = VariableAddress[ll_ll]   : 
#   21|     r0_43(long long)                 = Constant[5]              : 
#   21|     mu0_44(long long)                = Store                    : &:r0_42, r0_43
#   22|     r0_45(glval<unsigned long long>) = VariableAddress[ull_i]   : 
#   22|     r0_46(unsigned long long)        = Constant[5]              : 
#   22|     mu0_47(unsigned long long)       = Store                    : &:r0_45, r0_46
#   23|     r0_48(glval<unsigned long long>) = VariableAddress[ull_ull] : 
#   23|     r0_49(unsigned long long)        = Constant[5]              : 
#   23|     mu0_50(unsigned long long)       = Store                    : &:r0_48, r0_49
#   25|     r0_51(glval<bool>)               = VariableAddress[b_t]     : 
#   25|     r0_52(bool)                      = Constant[1]              : 
#   25|     mu0_53(bool)                     = Store                    : &:r0_51, r0_52
#   26|     r0_54(glval<bool>)               = VariableAddress[b_f]     : 
#   26|     r0_55(bool)                      = Constant[0]              : 
#   26|     mu0_56(bool)                     = Store                    : &:r0_54, r0_55
#   28|     r0_57(glval<wchar_t>)            = VariableAddress[wc_i]    : 
#   28|     r0_58(wchar_t)                   = Constant[5]              : 
#   28|     mu0_59(wchar_t)                  = Store                    : &:r0_57, r0_58
#   29|     r0_60(glval<wchar_t>)            = VariableAddress[wc_c]    : 
#   29|     r0_61(wchar_t)                   = Constant[65]             : 
#   29|     mu0_62(wchar_t)                  = Store                    : &:r0_60, r0_61
#   31|     r0_63(glval<char16_t>)           = VariableAddress[c16]     : 
#   31|     r0_64(char16_t)                  = Constant[65]             : 
#   31|     mu0_65(char16_t)                 = Store                    : &:r0_63, r0_64
#   32|     r0_66(glval<char32_t>)           = VariableAddress[c32]     : 
#   32|     r0_67(char32_t)                  = Constant[65]             : 
#   32|     mu0_68(char32_t)                 = Store                    : &:r0_66, r0_67
#   34|     r0_69(glval<float>)              = VariableAddress[f_i]     : 
#   34|     r0_70(float)                     = Constant[1.0]            : 
#   34|     mu0_71(float)                    = Store                    : &:r0_69, r0_70
#   35|     r0_72(glval<float>)              = VariableAddress[f_f]     : 
#   35|     r0_73(float)                     = Constant[1.0]            : 
#   35|     mu0_74(float)                    = Store                    : &:r0_72, r0_73
#   36|     r0_75(glval<float>)              = VariableAddress[f_d]     : 
#   36|     r0_76(float)                     = Constant[1.0]            : 
#   36|     mu0_77(float)                    = Store                    : &:r0_75, r0_76
#   38|     r0_78(glval<double>)             = VariableAddress[d_i]     : 
#   38|     r0_79(double)                    = Constant[1.0]            : 
#   38|     mu0_80(double)                   = Store                    : &:r0_78, r0_79
#   39|     r0_81(glval<double>)             = VariableAddress[d_f]     : 
#   39|     r0_82(double)                    = Constant[1.0]            : 
#   39|     mu0_83(double)                   = Store                    : &:r0_81, r0_82
#   40|     r0_84(glval<double>)             = VariableAddress[d_d]     : 
#   40|     r0_85(double)                    = Constant[1.0]            : 
#   40|     mu0_86(double)                   = Store                    : &:r0_84, r0_85
#   41|     v0_87(void)                      = NoOp                     : 
#    1|     v0_88(void)                      = ReturnVoid               : 
#    1|     v0_89(void)                      = UnmodeledUse             : mu*
#    1|     v0_90(void)                      = AliasedUse               : ~mu0_2
#    1|     v0_91(void)                      = ExitFunction             : 

#   43| void Foo()
#   43|   Block 0
#   43|     v0_0(void)          = EnterFunction       : 
#   43|     mu0_1(unknown)      = AliasedDefinition   : 
#   43|     mu0_2(unknown)      = UnmodeledDefinition : 
#   44|     r0_3(glval<int>)    = VariableAddress[x]  : 
#   44|     r0_4(int)           = Constant[17]        : 
#   44|     mu0_5(int)          = Store               : &:r0_3, r0_4
#   45|     r0_6(glval<short>)  = VariableAddress[y]  : 
#   45|     r0_7(short)         = Constant[7]         : 
#   45|     mu0_8(short)        = Store               : &:r0_6, r0_7
#   46|     r0_9(glval<int>)    = VariableAddress[x]  : 
#   46|     r0_10(int)          = Load                : &:r0_9, ~mu0_2
#   46|     r0_11(glval<short>) = VariableAddress[y]  : 
#   46|     r0_12(short)        = Load                : &:r0_11, ~mu0_2
#   46|     r0_13(int)          = Convert             : r0_12
#   46|     r0_14(int)          = Add                 : r0_10, r0_13
#   46|     r0_15(short)        = Convert             : r0_14
#   46|     r0_16(glval<short>) = VariableAddress[y]  : 
#   46|     mu0_17(short)       = Store               : &:r0_16, r0_15
#   47|     r0_18(glval<int>)   = VariableAddress[x]  : 
#   47|     r0_19(int)          = Load                : &:r0_18, ~mu0_2
#   47|     r0_20(glval<short>) = VariableAddress[y]  : 
#   47|     r0_21(short)        = Load                : &:r0_20, ~mu0_2
#   47|     r0_22(int)          = Convert             : r0_21
#   47|     r0_23(int)          = Mul                 : r0_19, r0_22
#   47|     r0_24(glval<int>)   = VariableAddress[x]  : 
#   47|     mu0_25(int)         = Store               : &:r0_24, r0_23
#   48|     v0_26(void)         = NoOp                : 
#   43|     v0_27(void)         = ReturnVoid          : 
#   43|     v0_28(void)         = UnmodeledUse        : mu*
#   43|     v0_29(void)         = AliasedUse          : ~mu0_2
#   43|     v0_30(void)         = ExitFunction        : 

#   50| void IntegerOps(int, int)
#   50|   Block 0
#   50|     v0_0(void)         = EnterFunction          : 
#   50|     mu0_1(unknown)     = AliasedDefinition      : 
#   50|     mu0_2(unknown)     = UnmodeledDefinition    : 
#   50|     r0_3(glval<int>)   = VariableAddress[x]     : 
#   50|     mu0_4(int)         = InitializeParameter[x] : &:r0_3
#   50|     r0_5(glval<int>)   = VariableAddress[y]     : 
#   50|     mu0_6(int)         = InitializeParameter[y] : &:r0_5
#   51|     r0_7(glval<int>)   = VariableAddress[z]     : 
#   51|     mu0_8(int)         = Uninitialized[z]       : &:r0_7
#   53|     r0_9(glval<int>)   = VariableAddress[x]     : 
#   53|     r0_10(int)         = Load                   : &:r0_9, ~mu0_2
#   53|     r0_11(glval<int>)  = VariableAddress[y]     : 
#   53|     r0_12(int)         = Load                   : &:r0_11, ~mu0_2
#   53|     r0_13(int)         = Add                    : r0_10, r0_12
#   53|     r0_14(glval<int>)  = VariableAddress[z]     : 
#   53|     mu0_15(int)        = Store                  : &:r0_14, r0_13
#   54|     r0_16(glval<int>)  = VariableAddress[x]     : 
#   54|     r0_17(int)         = Load                   : &:r0_16, ~mu0_2
#   54|     r0_18(glval<int>)  = VariableAddress[y]     : 
#   54|     r0_19(int)         = Load                   : &:r0_18, ~mu0_2
#   54|     r0_20(int)         = Sub                    : r0_17, r0_19
#   54|     r0_21(glval<int>)  = VariableAddress[z]     : 
#   54|     mu0_22(int)        = Store                  : &:r0_21, r0_20
#   55|     r0_23(glval<int>)  = VariableAddress[x]     : 
#   55|     r0_24(int)         = Load                   : &:r0_23, ~mu0_2
#   55|     r0_25(glval<int>)  = VariableAddress[y]     : 
#   55|     r0_26(int)         = Load                   : &:r0_25, ~mu0_2
#   55|     r0_27(int)         = Mul                    : r0_24, r0_26
#   55|     r0_28(glval<int>)  = VariableAddress[z]     : 
#   55|     mu0_29(int)        = Store                  : &:r0_28, r0_27
#   56|     r0_30(glval<int>)  = VariableAddress[x]     : 
#   56|     r0_31(int)         = Load                   : &:r0_30, ~mu0_2
#   56|     r0_32(glval<int>)  = VariableAddress[y]     : 
#   56|     r0_33(int)         = Load                   : &:r0_32, ~mu0_2
#   56|     r0_34(int)         = Div                    : r0_31, r0_33
#   56|     r0_35(glval<int>)  = VariableAddress[z]     : 
#   56|     mu0_36(int)        = Store                  : &:r0_35, r0_34
#   57|     r0_37(glval<int>)  = VariableAddress[x]     : 
#   57|     r0_38(int)         = Load                   : &:r0_37, ~mu0_2
#   57|     r0_39(glval<int>)  = VariableAddress[y]     : 
#   57|     r0_40(int)         = Load                   : &:r0_39, ~mu0_2
#   57|     r0_41(int)         = Rem                    : r0_38, r0_40
#   57|     r0_42(glval<int>)  = VariableAddress[z]     : 
#   57|     mu0_43(int)        = Store                  : &:r0_42, r0_41
#   59|     r0_44(glval<int>)  = VariableAddress[x]     : 
#   59|     r0_45(int)         = Load                   : &:r0_44, ~mu0_2
#   59|     r0_46(glval<int>)  = VariableAddress[y]     : 
#   59|     r0_47(int)         = Load                   : &:r0_46, ~mu0_2
#   59|     r0_48(int)         = BitAnd                 : r0_45, r0_47
#   59|     r0_49(glval<int>)  = VariableAddress[z]     : 
#   59|     mu0_50(int)        = Store                  : &:r0_49, r0_48
#   60|     r0_51(glval<int>)  = VariableAddress[x]     : 
#   60|     r0_52(int)         = Load                   : &:r0_51, ~mu0_2
#   60|     r0_53(glval<int>)  = VariableAddress[y]     : 
#   60|     r0_54(int)         = Load                   : &:r0_53, ~mu0_2
#   60|     r0_55(int)         = BitOr                  : r0_52, r0_54
#   60|     r0_56(glval<int>)  = VariableAddress[z]     : 
#   60|     mu0_57(int)        = Store                  : &:r0_56, r0_55
#   61|     r0_58(glval<int>)  = VariableAddress[x]     : 
#   61|     r0_59(int)         = Load                   : &:r0_58, ~mu0_2
#   61|     r0_60(glval<int>)  = VariableAddress[y]     : 
#   61|     r0_61(int)         = Load                   : &:r0_60, ~mu0_2
#   61|     r0_62(int)         = BitXor                 : r0_59, r0_61
#   61|     r0_63(glval<int>)  = VariableAddress[z]     : 
#   61|     mu0_64(int)        = Store                  : &:r0_63, r0_62
#   63|     r0_65(glval<int>)  = VariableAddress[x]     : 
#   63|     r0_66(int)         = Load                   : &:r0_65, ~mu0_2
#   63|     r0_67(glval<int>)  = VariableAddress[y]     : 
#   63|     r0_68(int)         = Load                   : &:r0_67, ~mu0_2
#   63|     r0_69(int)         = ShiftLeft              : r0_66, r0_68
#   63|     r0_70(glval<int>)  = VariableAddress[z]     : 
#   63|     mu0_71(int)        = Store                  : &:r0_70, r0_69
#   64|     r0_72(glval<int>)  = VariableAddress[x]     : 
#   64|     r0_73(int)         = Load                   : &:r0_72, ~mu0_2
#   64|     r0_74(glval<int>)  = VariableAddress[y]     : 
#   64|     r0_75(int)         = Load                   : &:r0_74, ~mu0_2
#   64|     r0_76(int)         = ShiftRight             : r0_73, r0_75
#   64|     r0_77(glval<int>)  = VariableAddress[z]     : 
#   64|     mu0_78(int)        = Store                  : &:r0_77, r0_76
#   66|     r0_79(glval<int>)  = VariableAddress[x]     : 
#   66|     r0_80(int)         = Load                   : &:r0_79, ~mu0_2
#   66|     r0_81(glval<int>)  = VariableAddress[z]     : 
#   66|     mu0_82(int)        = Store                  : &:r0_81, r0_80
#   68|     r0_83(glval<int>)  = VariableAddress[x]     : 
#   68|     r0_84(int)         = Load                   : &:r0_83, ~mu0_2
#   68|     r0_85(glval<int>)  = VariableAddress[z]     : 
#   68|     r0_86(int)         = Load                   : &:r0_85, ~mu0_2
#   68|     r0_87(int)         = Add                    : r0_86, r0_84
#   68|     mu0_88(int)        = Store                  : &:r0_85, r0_87
#   69|     r0_89(glval<int>)  = VariableAddress[x]     : 
#   69|     r0_90(int)         = Load                   : &:r0_89, ~mu0_2
#   69|     r0_91(glval<int>)  = VariableAddress[z]     : 
#   69|     r0_92(int)         = Load                   : &:r0_91, ~mu0_2
#   69|     r0_93(int)         = Sub                    : r0_92, r0_90
#   69|     mu0_94(int)        = Store                  : &:r0_91, r0_93
#   70|     r0_95(glval<int>)  = VariableAddress[x]     : 
#   70|     r0_96(int)         = Load                   : &:r0_95, ~mu0_2
#   70|     r0_97(glval<int>)  = VariableAddress[z]     : 
#   70|     r0_98(int)         = Load                   : &:r0_97, ~mu0_2
#   70|     r0_99(int)         = Mul                    : r0_98, r0_96
#   70|     mu0_100(int)       = Store                  : &:r0_97, r0_99
#   71|     r0_101(glval<int>) = VariableAddress[x]     : 
#   71|     r0_102(int)        = Load                   : &:r0_101, ~mu0_2
#   71|     r0_103(glval<int>) = VariableAddress[z]     : 
#   71|     r0_104(int)        = Load                   : &:r0_103, ~mu0_2
#   71|     r0_105(int)        = Div                    : r0_104, r0_102
#   71|     mu0_106(int)       = Store                  : &:r0_103, r0_105
#   72|     r0_107(glval<int>) = VariableAddress[x]     : 
#   72|     r0_108(int)        = Load                   : &:r0_107, ~mu0_2
#   72|     r0_109(glval<int>) = VariableAddress[z]     : 
#   72|     r0_110(int)        = Load                   : &:r0_109, ~mu0_2
#   72|     r0_111(int)        = Rem                    : r0_110, r0_108
#   72|     mu0_112(int)       = Store                  : &:r0_109, r0_111
#   74|     r0_113(glval<int>) = VariableAddress[x]     : 
#   74|     r0_114(int)        = Load                   : &:r0_113, ~mu0_2
#   74|     r0_115(glval<int>) = VariableAddress[z]     : 
#   74|     r0_116(int)        = Load                   : &:r0_115, ~mu0_2
#   74|     r0_117(int)        = BitAnd                 : r0_116, r0_114
#   74|     mu0_118(int)       = Store                  : &:r0_115, r0_117
#   75|     r0_119(glval<int>) = VariableAddress[x]     : 
#   75|     r0_120(int)        = Load                   : &:r0_119, ~mu0_2
#   75|     r0_121(glval<int>) = VariableAddress[z]     : 
#   75|     r0_122(int)        = Load                   : &:r0_121, ~mu0_2
#   75|     r0_123(int)        = BitOr                  : r0_122, r0_120
#   75|     mu0_124(int)       = Store                  : &:r0_121, r0_123
#   76|     r0_125(glval<int>) = VariableAddress[x]     : 
#   76|     r0_126(int)        = Load                   : &:r0_125, ~mu0_2
#   76|     r0_127(glval<int>) = VariableAddress[z]     : 
#   76|     r0_128(int)        = Load                   : &:r0_127, ~mu0_2
#   76|     r0_129(int)        = BitXor                 : r0_128, r0_126
#   76|     mu0_130(int)       = Store                  : &:r0_127, r0_129
#   78|     r0_131(glval<int>) = VariableAddress[x]     : 
#   78|     r0_132(int)        = Load                   : &:r0_131, ~mu0_2
#   78|     r0_133(glval<int>) = VariableAddress[z]     : 
#   78|     r0_134(int)        = Load                   : &:r0_133, ~mu0_2
#   78|     r0_135(int)        = ShiftLeft              : r0_134, r0_132
#   78|     mu0_136(int)       = Store                  : &:r0_133, r0_135
#   79|     r0_137(glval<int>) = VariableAddress[x]     : 
#   79|     r0_138(int)        = Load                   : &:r0_137, ~mu0_2
#   79|     r0_139(glval<int>) = VariableAddress[z]     : 
#   79|     r0_140(int)        = Load                   : &:r0_139, ~mu0_2
#   79|     r0_141(int)        = ShiftRight             : r0_140, r0_138
#   79|     mu0_142(int)       = Store                  : &:r0_139, r0_141
#   81|     r0_143(glval<int>) = VariableAddress[x]     : 
#   81|     r0_144(int)        = Load                   : &:r0_143, ~mu0_2
#   81|     r0_145(int)        = CopyValue              : r0_144
#   81|     r0_146(glval<int>) = VariableAddress[z]     : 
#   81|     mu0_147(int)       = Store                  : &:r0_146, r0_145
#   82|     r0_148(glval<int>) = VariableAddress[x]     : 
#   82|     r0_149(int)        = Load                   : &:r0_148, ~mu0_2
#   82|     r0_150(int)        = Negate                 : r0_149
#   82|     r0_151(glval<int>) = VariableAddress[z]     : 
#   82|     mu0_152(int)       = Store                  : &:r0_151, r0_150
#   83|     r0_153(glval<int>) = VariableAddress[x]     : 
#   83|     r0_154(int)        = Load                   : &:r0_153, ~mu0_2
#   83|     r0_155(int)        = BitComplement          : r0_154
#   83|     r0_156(glval<int>) = VariableAddress[z]     : 
#   83|     mu0_157(int)       = Store                  : &:r0_156, r0_155
#   84|     r0_158(glval<int>) = VariableAddress[x]     : 
#   84|     r0_159(int)        = Load                   : &:r0_158, ~mu0_2
#   84|     r0_160(int)        = Constant[0]            : 
#   84|     r0_161(bool)       = CompareNE              : r0_159, r0_160
#   84|     r0_162(bool)       = LogicalNot             : r0_161
#   84|     r0_163(int)        = Convert                : r0_162
#   84|     r0_164(glval<int>) = VariableAddress[z]     : 
#   84|     mu0_165(int)       = Store                  : &:r0_164, r0_163
#   85|     v0_166(void)       = NoOp                   : 
#   50|     v0_167(void)       = ReturnVoid             : 
#   50|     v0_168(void)       = UnmodeledUse           : mu*
#   50|     v0_169(void)       = AliasedUse             : ~mu0_2
#   50|     v0_170(void)       = ExitFunction           : 

#   87| void IntegerCompare(int, int)
#   87|   Block 0
#   87|     v0_0(void)         = EnterFunction          : 
#   87|     mu0_1(unknown)     = AliasedDefinition      : 
#   87|     mu0_2(unknown)     = UnmodeledDefinition    : 
#   87|     r0_3(glval<int>)   = VariableAddress[x]     : 
#   87|     mu0_4(int)         = InitializeParameter[x] : &:r0_3
#   87|     r0_5(glval<int>)   = VariableAddress[y]     : 
#   87|     mu0_6(int)         = InitializeParameter[y] : &:r0_5
#   88|     r0_7(glval<bool>)  = VariableAddress[b]     : 
#   88|     mu0_8(bool)        = Uninitialized[b]       : &:r0_7
#   90|     r0_9(glval<int>)   = VariableAddress[x]     : 
#   90|     r0_10(int)         = Load                   : &:r0_9, ~mu0_2
#   90|     r0_11(glval<int>)  = VariableAddress[y]     : 
#   90|     r0_12(int)         = Load                   : &:r0_11, ~mu0_2
#   90|     r0_13(bool)        = CompareEQ              : r0_10, r0_12
#   90|     r0_14(glval<bool>) = VariableAddress[b]     : 
#   90|     mu0_15(bool)       = Store                  : &:r0_14, r0_13
#   91|     r0_16(glval<int>)  = VariableAddress[x]     : 
#   91|     r0_17(int)         = Load                   : &:r0_16, ~mu0_2
#   91|     r0_18(glval<int>)  = VariableAddress[y]     : 
#   91|     r0_19(int)         = Load                   : &:r0_18, ~mu0_2
#   91|     r0_20(bool)        = CompareNE              : r0_17, r0_19
#   91|     r0_21(glval<bool>) = VariableAddress[b]     : 
#   91|     mu0_22(bool)       = Store                  : &:r0_21, r0_20
#   92|     r0_23(glval<int>)  = VariableAddress[x]     : 
#   92|     r0_24(int)         = Load                   : &:r0_23, ~mu0_2
#   92|     r0_25(glval<int>)  = VariableAddress[y]     : 
#   92|     r0_26(int)         = Load                   : &:r0_25, ~mu0_2
#   92|     r0_27(bool)        = CompareLT              : r0_24, r0_26
#   92|     r0_28(glval<bool>) = VariableAddress[b]     : 
#   92|     mu0_29(bool)       = Store                  : &:r0_28, r0_27
#   93|     r0_30(glval<int>)  = VariableAddress[x]     : 
#   93|     r0_31(int)         = Load                   : &:r0_30, ~mu0_2
#   93|     r0_32(glval<int>)  = VariableAddress[y]     : 
#   93|     r0_33(int)         = Load                   : &:r0_32, ~mu0_2
#   93|     r0_34(bool)        = CompareGT              : r0_31, r0_33
#   93|     r0_35(glval<bool>) = VariableAddress[b]     : 
#   93|     mu0_36(bool)       = Store                  : &:r0_35, r0_34
#   94|     r0_37(glval<int>)  = VariableAddress[x]     : 
#   94|     r0_38(int)         = Load                   : &:r0_37, ~mu0_2
#   94|     r0_39(glval<int>)  = VariableAddress[y]     : 
#   94|     r0_40(int)         = Load                   : &:r0_39, ~mu0_2
#   94|     r0_41(bool)        = CompareLE              : r0_38, r0_40
#   94|     r0_42(glval<bool>) = VariableAddress[b]     : 
#   94|     mu0_43(bool)       = Store                  : &:r0_42, r0_41
#   95|     r0_44(glval<int>)  = VariableAddress[x]     : 
#   95|     r0_45(int)         = Load                   : &:r0_44, ~mu0_2
#   95|     r0_46(glval<int>)  = VariableAddress[y]     : 
#   95|     r0_47(int)         = Load                   : &:r0_46, ~mu0_2
#   95|     r0_48(bool)        = CompareGE              : r0_45, r0_47
#   95|     r0_49(glval<bool>) = VariableAddress[b]     : 
#   95|     mu0_50(bool)       = Store                  : &:r0_49, r0_48
#   96|     v0_51(void)        = NoOp                   : 
#   87|     v0_52(void)        = ReturnVoid             : 
#   87|     v0_53(void)        = UnmodeledUse           : mu*
#   87|     v0_54(void)        = AliasedUse             : ~mu0_2
#   87|     v0_55(void)        = ExitFunction           : 

#   98| void IntegerCrement(int)
#   98|   Block 0
#   98|     v0_0(void)        = EnterFunction          : 
#   98|     mu0_1(unknown)    = AliasedDefinition      : 
#   98|     mu0_2(unknown)    = UnmodeledDefinition    : 
#   98|     r0_3(glval<int>)  = VariableAddress[x]     : 
#   98|     mu0_4(int)        = InitializeParameter[x] : &:r0_3
#   99|     r0_5(glval<int>)  = VariableAddress[y]     : 
#   99|     mu0_6(int)        = Uninitialized[y]       : &:r0_5
#  101|     r0_7(glval<int>)  = VariableAddress[x]     : 
#  101|     r0_8(int)         = Load                   : &:r0_7, ~mu0_2
#  101|     r0_9(int)         = Constant[1]            : 
#  101|     r0_10(int)        = Add                    : r0_8, r0_9
#  101|     mu0_11(int)       = Store                  : &:r0_7, r0_10
#  101|     r0_12(glval<int>) = VariableAddress[y]     : 
#  101|     mu0_13(int)       = Store                  : &:r0_12, r0_10
#  102|     r0_14(glval<int>) = VariableAddress[x]     : 
#  102|     r0_15(int)        = Load                   : &:r0_14, ~mu0_2
#  102|     r0_16(int)        = Constant[1]            : 
#  102|     r0_17(int)        = Sub                    : r0_15, r0_16
#  102|     mu0_18(int)       = Store                  : &:r0_14, r0_17
#  102|     r0_19(glval<int>) = VariableAddress[y]     : 
#  102|     mu0_20(int)       = Store                  : &:r0_19, r0_17
#  103|     r0_21(glval<int>) = VariableAddress[x]     : 
#  103|     r0_22(int)        = Load                   : &:r0_21, ~mu0_2
#  103|     r0_23(int)        = Constant[1]            : 
#  103|     r0_24(int)        = Add                    : r0_22, r0_23
#  103|     mu0_25(int)       = Store                  : &:r0_21, r0_24
#  103|     r0_26(glval<int>) = VariableAddress[y]     : 
#  103|     mu0_27(int)       = Store                  : &:r0_26, r0_22
#  104|     r0_28(glval<int>) = VariableAddress[x]     : 
#  104|     r0_29(int)        = Load                   : &:r0_28, ~mu0_2
#  104|     r0_30(int)        = Constant[1]            : 
#  104|     r0_31(int)        = Sub                    : r0_29, r0_30
#  104|     mu0_32(int)       = Store                  : &:r0_28, r0_31
#  104|     r0_33(glval<int>) = VariableAddress[y]     : 
#  104|     mu0_34(int)       = Store                  : &:r0_33, r0_29
#  105|     v0_35(void)       = NoOp                   : 
#   98|     v0_36(void)       = ReturnVoid             : 
#   98|     v0_37(void)       = UnmodeledUse           : mu*
#   98|     v0_38(void)       = AliasedUse             : ~mu0_2
#   98|     v0_39(void)       = ExitFunction           : 

#  107| void IntegerCrement_LValue(int)
#  107|   Block 0
#  107|     v0_0(void)          = EnterFunction          : 
#  107|     mu0_1(unknown)      = AliasedDefinition      : 
#  107|     mu0_2(unknown)      = UnmodeledDefinition    : 
#  107|     r0_3(glval<int>)    = VariableAddress[x]     : 
#  107|     mu0_4(int)          = InitializeParameter[x] : &:r0_3
#  108|     r0_5(glval<int *>)  = VariableAddress[p]     : 
#  108|     mu0_6(int *)        = Uninitialized[p]       : &:r0_5
#  110|     r0_7(glval<int>)    = VariableAddress[x]     : 
#  110|     r0_8(int)           = Load                   : &:r0_7, ~mu0_2
#  110|     r0_9(int)           = Constant[1]            : 
#  110|     r0_10(int)          = Add                    : r0_8, r0_9
#  110|     mu0_11(int)         = Store                  : &:r0_7, r0_10
#  110|     r0_12(glval<int>)   = CopyValue              : r0_7
#  110|     r0_13(int *)        = CopyValue              : r0_12
#  110|     r0_14(glval<int *>) = VariableAddress[p]     : 
#  110|     mu0_15(int *)       = Store                  : &:r0_14, r0_13
#  111|     r0_16(glval<int>)   = VariableAddress[x]     : 
#  111|     r0_17(int)          = Load                   : &:r0_16, ~mu0_2
#  111|     r0_18(int)          = Constant[1]            : 
#  111|     r0_19(int)          = Sub                    : r0_17, r0_18
#  111|     mu0_20(int)         = Store                  : &:r0_16, r0_19
#  111|     r0_21(glval<int>)   = CopyValue              : r0_16
#  111|     r0_22(int *)        = CopyValue              : r0_21
#  111|     r0_23(glval<int *>) = VariableAddress[p]     : 
#  111|     mu0_24(int *)       = Store                  : &:r0_23, r0_22
#  112|     v0_25(void)         = NoOp                   : 
#  107|     v0_26(void)         = ReturnVoid             : 
#  107|     v0_27(void)         = UnmodeledUse           : mu*
#  107|     v0_28(void)         = AliasedUse             : ~mu0_2
#  107|     v0_29(void)         = ExitFunction           : 

#  114| void FloatOps(double, double)
#  114|   Block 0
#  114|     v0_0(void)           = EnterFunction          : 
#  114|     mu0_1(unknown)       = AliasedDefinition      : 
#  114|     mu0_2(unknown)       = UnmodeledDefinition    : 
#  114|     r0_3(glval<double>)  = VariableAddress[x]     : 
#  114|     mu0_4(double)        = InitializeParameter[x] : &:r0_3
#  114|     r0_5(glval<double>)  = VariableAddress[y]     : 
#  114|     mu0_6(double)        = InitializeParameter[y] : &:r0_5
#  115|     r0_7(glval<double>)  = VariableAddress[z]     : 
#  115|     mu0_8(double)        = Uninitialized[z]       : &:r0_7
#  117|     r0_9(glval<double>)  = VariableAddress[x]     : 
#  117|     r0_10(double)        = Load                   : &:r0_9, ~mu0_2
#  117|     r0_11(glval<double>) = VariableAddress[y]     : 
#  117|     r0_12(double)        = Load                   : &:r0_11, ~mu0_2
#  117|     r0_13(double)        = Add                    : r0_10, r0_12
#  117|     r0_14(glval<double>) = VariableAddress[z]     : 
#  117|     mu0_15(double)       = Store                  : &:r0_14, r0_13
#  118|     r0_16(glval<double>) = VariableAddress[x]     : 
#  118|     r0_17(double)        = Load                   : &:r0_16, ~mu0_2
#  118|     r0_18(glval<double>) = VariableAddress[y]     : 
#  118|     r0_19(double)        = Load                   : &:r0_18, ~mu0_2
#  118|     r0_20(double)        = Sub                    : r0_17, r0_19
#  118|     r0_21(glval<double>) = VariableAddress[z]     : 
#  118|     mu0_22(double)       = Store                  : &:r0_21, r0_20
#  119|     r0_23(glval<double>) = VariableAddress[x]     : 
#  119|     r0_24(double)        = Load                   : &:r0_23, ~mu0_2
#  119|     r0_25(glval<double>) = VariableAddress[y]     : 
#  119|     r0_26(double)        = Load                   : &:r0_25, ~mu0_2
#  119|     r0_27(double)        = Mul                    : r0_24, r0_26
#  119|     r0_28(glval<double>) = VariableAddress[z]     : 
#  119|     mu0_29(double)       = Store                  : &:r0_28, r0_27
#  120|     r0_30(glval<double>) = VariableAddress[x]     : 
#  120|     r0_31(double)        = Load                   : &:r0_30, ~mu0_2
#  120|     r0_32(glval<double>) = VariableAddress[y]     : 
#  120|     r0_33(double)        = Load                   : &:r0_32, ~mu0_2
#  120|     r0_34(double)        = Div                    : r0_31, r0_33
#  120|     r0_35(glval<double>) = VariableAddress[z]     : 
#  120|     mu0_36(double)       = Store                  : &:r0_35, r0_34
#  122|     r0_37(glval<double>) = VariableAddress[x]     : 
#  122|     r0_38(double)        = Load                   : &:r0_37, ~mu0_2
#  122|     r0_39(glval<double>) = VariableAddress[z]     : 
#  122|     mu0_40(double)       = Store                  : &:r0_39, r0_38
#  124|     r0_41(glval<double>) = VariableAddress[x]     : 
#  124|     r0_42(double)        = Load                   : &:r0_41, ~mu0_2
#  124|     r0_43(glval<double>) = VariableAddress[z]     : 
#  124|     r0_44(double)        = Load                   : &:r0_43, ~mu0_2
#  124|     r0_45(double)        = Add                    : r0_44, r0_42
#  124|     mu0_46(double)       = Store                  : &:r0_43, r0_45
#  125|     r0_47(glval<double>) = VariableAddress[x]     : 
#  125|     r0_48(double)        = Load                   : &:r0_47, ~mu0_2
#  125|     r0_49(glval<double>) = VariableAddress[z]     : 
#  125|     r0_50(double)        = Load                   : &:r0_49, ~mu0_2
#  125|     r0_51(double)        = Sub                    : r0_50, r0_48
#  125|     mu0_52(double)       = Store                  : &:r0_49, r0_51
#  126|     r0_53(glval<double>) = VariableAddress[x]     : 
#  126|     r0_54(double)        = Load                   : &:r0_53, ~mu0_2
#  126|     r0_55(glval<double>) = VariableAddress[z]     : 
#  126|     r0_56(double)        = Load                   : &:r0_55, ~mu0_2
#  126|     r0_57(double)        = Mul                    : r0_56, r0_54
#  126|     mu0_58(double)       = Store                  : &:r0_55, r0_57
#  127|     r0_59(glval<double>) = VariableAddress[x]     : 
#  127|     r0_60(double)        = Load                   : &:r0_59, ~mu0_2
#  127|     r0_61(glval<double>) = VariableAddress[z]     : 
#  127|     r0_62(double)        = Load                   : &:r0_61, ~mu0_2
#  127|     r0_63(double)        = Div                    : r0_62, r0_60
#  127|     mu0_64(double)       = Store                  : &:r0_61, r0_63
#  129|     r0_65(glval<double>) = VariableAddress[x]     : 
#  129|     r0_66(double)        = Load                   : &:r0_65, ~mu0_2
#  129|     r0_67(double)        = CopyValue              : r0_66
#  129|     r0_68(glval<double>) = VariableAddress[z]     : 
#  129|     mu0_69(double)       = Store                  : &:r0_68, r0_67
#  130|     r0_70(glval<double>) = VariableAddress[x]     : 
#  130|     r0_71(double)        = Load                   : &:r0_70, ~mu0_2
#  130|     r0_72(double)        = Negate                 : r0_71
#  130|     r0_73(glval<double>) = VariableAddress[z]     : 
#  130|     mu0_74(double)       = Store                  : &:r0_73, r0_72
#  131|     v0_75(void)          = NoOp                   : 
#  114|     v0_76(void)          = ReturnVoid             : 
#  114|     v0_77(void)          = UnmodeledUse           : mu*
#  114|     v0_78(void)          = AliasedUse             : ~mu0_2
#  114|     v0_79(void)          = ExitFunction           : 

#  133| void FloatCompare(double, double)
#  133|   Block 0
#  133|     v0_0(void)           = EnterFunction          : 
#  133|     mu0_1(unknown)       = AliasedDefinition      : 
#  133|     mu0_2(unknown)       = UnmodeledDefinition    : 
#  133|     r0_3(glval<double>)  = VariableAddress[x]     : 
#  133|     mu0_4(double)        = InitializeParameter[x] : &:r0_3
#  133|     r0_5(glval<double>)  = VariableAddress[y]     : 
#  133|     mu0_6(double)        = InitializeParameter[y] : &:r0_5
#  134|     r0_7(glval<bool>)    = VariableAddress[b]     : 
#  134|     mu0_8(bool)          = Uninitialized[b]       : &:r0_7
#  136|     r0_9(glval<double>)  = VariableAddress[x]     : 
#  136|     r0_10(double)        = Load                   : &:r0_9, ~mu0_2
#  136|     r0_11(glval<double>) = VariableAddress[y]     : 
#  136|     r0_12(double)        = Load                   : &:r0_11, ~mu0_2
#  136|     r0_13(bool)          = CompareEQ              : r0_10, r0_12
#  136|     r0_14(glval<bool>)   = VariableAddress[b]     : 
#  136|     mu0_15(bool)         = Store                  : &:r0_14, r0_13
#  137|     r0_16(glval<double>) = VariableAddress[x]     : 
#  137|     r0_17(double)        = Load                   : &:r0_16, ~mu0_2
#  137|     r0_18(glval<double>) = VariableAddress[y]     : 
#  137|     r0_19(double)        = Load                   : &:r0_18, ~mu0_2
#  137|     r0_20(bool)          = CompareNE              : r0_17, r0_19
#  137|     r0_21(glval<bool>)   = VariableAddress[b]     : 
#  137|     mu0_22(bool)         = Store                  : &:r0_21, r0_20
#  138|     r0_23(glval<double>) = VariableAddress[x]     : 
#  138|     r0_24(double)        = Load                   : &:r0_23, ~mu0_2
#  138|     r0_25(glval<double>) = VariableAddress[y]     : 
#  138|     r0_26(double)        = Load                   : &:r0_25, ~mu0_2
#  138|     r0_27(bool)          = CompareLT              : r0_24, r0_26
#  138|     r0_28(glval<bool>)   = VariableAddress[b]     : 
#  138|     mu0_29(bool)         = Store                  : &:r0_28, r0_27
#  139|     r0_30(glval<double>) = VariableAddress[x]     : 
#  139|     r0_31(double)        = Load                   : &:r0_30, ~mu0_2
#  139|     r0_32(glval<double>) = VariableAddress[y]     : 
#  139|     r0_33(double)        = Load                   : &:r0_32, ~mu0_2
#  139|     r0_34(bool)          = CompareGT              : r0_31, r0_33
#  139|     r0_35(glval<bool>)   = VariableAddress[b]     : 
#  139|     mu0_36(bool)         = Store                  : &:r0_35, r0_34
#  140|     r0_37(glval<double>) = VariableAddress[x]     : 
#  140|     r0_38(double)        = Load                   : &:r0_37, ~mu0_2
#  140|     r0_39(glval<double>) = VariableAddress[y]     : 
#  140|     r0_40(double)        = Load                   : &:r0_39, ~mu0_2
#  140|     r0_41(bool)          = CompareLE              : r0_38, r0_40
#  140|     r0_42(glval<bool>)   = VariableAddress[b]     : 
#  140|     mu0_43(bool)         = Store                  : &:r0_42, r0_41
#  141|     r0_44(glval<double>) = VariableAddress[x]     : 
#  141|     r0_45(double)        = Load                   : &:r0_44, ~mu0_2
#  141|     r0_46(glval<double>) = VariableAddress[y]     : 
#  141|     r0_47(double)        = Load                   : &:r0_46, ~mu0_2
#  141|     r0_48(bool)          = CompareGE              : r0_45, r0_47
#  141|     r0_49(glval<bool>)   = VariableAddress[b]     : 
#  141|     mu0_50(bool)         = Store                  : &:r0_49, r0_48
#  142|     v0_51(void)          = NoOp                   : 
#  133|     v0_52(void)          = ReturnVoid             : 
#  133|     v0_53(void)          = UnmodeledUse           : mu*
#  133|     v0_54(void)          = AliasedUse             : ~mu0_2
#  133|     v0_55(void)          = ExitFunction           : 

#  144| void FloatCrement(float)
#  144|   Block 0
#  144|     v0_0(void)          = EnterFunction          : 
#  144|     mu0_1(unknown)      = AliasedDefinition      : 
#  144|     mu0_2(unknown)      = UnmodeledDefinition    : 
#  144|     r0_3(glval<float>)  = VariableAddress[x]     : 
#  144|     mu0_4(float)        = InitializeParameter[x] : &:r0_3
#  145|     r0_5(glval<float>)  = VariableAddress[y]     : 
#  145|     mu0_6(float)        = Uninitialized[y]       : &:r0_5
#  147|     r0_7(glval<float>)  = VariableAddress[x]     : 
#  147|     r0_8(float)         = Load                   : &:r0_7, ~mu0_2
#  147|     r0_9(float)         = Constant[1.0]          : 
#  147|     r0_10(float)        = Add                    : r0_8, r0_9
#  147|     mu0_11(float)       = Store                  : &:r0_7, r0_10
#  147|     r0_12(glval<float>) = VariableAddress[y]     : 
#  147|     mu0_13(float)       = Store                  : &:r0_12, r0_10
#  148|     r0_14(glval<float>) = VariableAddress[x]     : 
#  148|     r0_15(float)        = Load                   : &:r0_14, ~mu0_2
#  148|     r0_16(float)        = Constant[1.0]          : 
#  148|     r0_17(float)        = Sub                    : r0_15, r0_16
#  148|     mu0_18(float)       = Store                  : &:r0_14, r0_17
#  148|     r0_19(glval<float>) = VariableAddress[y]     : 
#  148|     mu0_20(float)       = Store                  : &:r0_19, r0_17
#  149|     r0_21(glval<float>) = VariableAddress[x]     : 
#  149|     r0_22(float)        = Load                   : &:r0_21, ~mu0_2
#  149|     r0_23(float)        = Constant[1.0]          : 
#  149|     r0_24(float)        = Add                    : r0_22, r0_23
#  149|     mu0_25(float)       = Store                  : &:r0_21, r0_24
#  149|     r0_26(glval<float>) = VariableAddress[y]     : 
#  149|     mu0_27(float)       = Store                  : &:r0_26, r0_22
#  150|     r0_28(glval<float>) = VariableAddress[x]     : 
#  150|     r0_29(float)        = Load                   : &:r0_28, ~mu0_2
#  150|     r0_30(float)        = Constant[1.0]          : 
#  150|     r0_31(float)        = Sub                    : r0_29, r0_30
#  150|     mu0_32(float)       = Store                  : &:r0_28, r0_31
#  150|     r0_33(glval<float>) = VariableAddress[y]     : 
#  150|     mu0_34(float)       = Store                  : &:r0_33, r0_29
#  151|     v0_35(void)         = NoOp                   : 
#  144|     v0_36(void)         = ReturnVoid             : 
#  144|     v0_37(void)         = UnmodeledUse           : mu*
#  144|     v0_38(void)         = AliasedUse             : ~mu0_2
#  144|     v0_39(void)         = ExitFunction           : 

#  153| void PointerOps(int*, int)
#  153|   Block 0
#  153|     v0_0(void)          = EnterFunction          : 
#  153|     mu0_1(unknown)      = AliasedDefinition      : 
#  153|     mu0_2(unknown)      = UnmodeledDefinition    : 
#  153|     r0_3(glval<int *>)  = VariableAddress[p]     : 
#  153|     mu0_4(int *)        = InitializeParameter[p] : &:r0_3
#  153|     r0_5(glval<int>)    = VariableAddress[i]     : 
#  153|     mu0_6(int)          = InitializeParameter[i] : &:r0_5
#  154|     r0_7(glval<int *>)  = VariableAddress[q]     : 
#  154|     mu0_8(int *)        = Uninitialized[q]       : &:r0_7
#  155|     r0_9(glval<bool>)   = VariableAddress[b]     : 
#  155|     mu0_10(bool)        = Uninitialized[b]       : &:r0_9
#  157|     r0_11(glval<int *>) = VariableAddress[p]     : 
#  157|     r0_12(int *)        = Load                   : &:r0_11, ~mu0_2
#  157|     r0_13(glval<int>)   = VariableAddress[i]     : 
#  157|     r0_14(int)          = Load                   : &:r0_13, ~mu0_2
#  157|     r0_15(int *)        = PointerAdd[4]          : r0_12, r0_14
#  157|     r0_16(glval<int *>) = VariableAddress[q]     : 
#  157|     mu0_17(int *)       = Store                  : &:r0_16, r0_15
#  158|     r0_18(glval<int>)   = VariableAddress[i]     : 
#  158|     r0_19(int)          = Load                   : &:r0_18, ~mu0_2
#  158|     r0_20(glval<int *>) = VariableAddress[p]     : 
#  158|     r0_21(int *)        = Load                   : &:r0_20, ~mu0_2
#  158|     r0_22(int *)        = PointerAdd[4]          : r0_21, r0_19
#  158|     r0_23(glval<int *>) = VariableAddress[q]     : 
#  158|     mu0_24(int *)       = Store                  : &:r0_23, r0_22
#  159|     r0_25(glval<int *>) = VariableAddress[p]     : 
#  159|     r0_26(int *)        = Load                   : &:r0_25, ~mu0_2
#  159|     r0_27(glval<int>)   = VariableAddress[i]     : 
#  159|     r0_28(int)          = Load                   : &:r0_27, ~mu0_2
#  159|     r0_29(int *)        = PointerSub[4]          : r0_26, r0_28
#  159|     r0_30(glval<int *>) = VariableAddress[q]     : 
#  159|     mu0_31(int *)       = Store                  : &:r0_30, r0_29
#  160|     r0_32(glval<int *>) = VariableAddress[p]     : 
#  160|     r0_33(int *)        = Load                   : &:r0_32, ~mu0_2
#  160|     r0_34(glval<int *>) = VariableAddress[q]     : 
#  160|     r0_35(int *)        = Load                   : &:r0_34, ~mu0_2
#  160|     r0_36(long)         = PointerDiff[4]         : r0_33, r0_35
#  160|     r0_37(int)          = Convert                : r0_36
#  160|     r0_38(glval<int>)   = VariableAddress[i]     : 
#  160|     mu0_39(int)         = Store                  : &:r0_38, r0_37
#  162|     r0_40(glval<int *>) = VariableAddress[p]     : 
#  162|     r0_41(int *)        = Load                   : &:r0_40, ~mu0_2
#  162|     r0_42(glval<int *>) = VariableAddress[q]     : 
#  162|     mu0_43(int *)       = Store                  : &:r0_42, r0_41
#  164|     r0_44(glval<int>)   = VariableAddress[i]     : 
#  164|     r0_45(int)          = Load                   : &:r0_44, ~mu0_2
#  164|     r0_46(glval<int *>) = VariableAddress[q]     : 
#  164|     r0_47(int *)        = Load                   : &:r0_46, ~mu0_2
#  164|     r0_48(int *)        = PointerAdd[4]          : r0_47, r0_45
#  164|     mu0_49(int *)       = Store                  : &:r0_46, r0_48
#  165|     r0_50(glval<int>)   = VariableAddress[i]     : 
#  165|     r0_51(int)          = Load                   : &:r0_50, ~mu0_2
#  165|     r0_52(glval<int *>) = VariableAddress[q]     : 
#  165|     r0_53(int *)        = Load                   : &:r0_52, ~mu0_2
#  165|     r0_54(int *)        = PointerSub[4]          : r0_53, r0_51
#  165|     mu0_55(int *)       = Store                  : &:r0_52, r0_54
#  167|     r0_56(glval<int *>) = VariableAddress[p]     : 
#  167|     r0_57(int *)        = Load                   : &:r0_56, ~mu0_2
#  167|     r0_58(int *)        = Constant[0]            : 
#  167|     r0_59(bool)         = CompareNE              : r0_57, r0_58
#  167|     r0_60(glval<bool>)  = VariableAddress[b]     : 
#  167|     mu0_61(bool)        = Store                  : &:r0_60, r0_59
#  168|     r0_62(glval<int *>) = VariableAddress[p]     : 
#  168|     r0_63(int *)        = Load                   : &:r0_62, ~mu0_2
#  168|     r0_64(int *)        = Constant[0]            : 
#  168|     r0_65(bool)         = CompareNE              : r0_63, r0_64
#  168|     r0_66(bool)         = LogicalNot             : r0_65
#  168|     r0_67(glval<bool>)  = VariableAddress[b]     : 
#  168|     mu0_68(bool)        = Store                  : &:r0_67, r0_66
#  169|     v0_69(void)         = NoOp                   : 
#  153|     v0_70(void)         = ReturnVoid             : 
#  153|     v0_71(void)         = UnmodeledUse           : mu*
#  153|     v0_72(void)         = AliasedUse             : ~mu0_2
#  153|     v0_73(void)         = ExitFunction           : 

#  171| void ArrayAccess(int*, int)
#  171|   Block 0
#  171|     v0_0(void)            = EnterFunction          : 
#  171|     mu0_1(unknown)        = AliasedDefinition      : 
#  171|     mu0_2(unknown)        = UnmodeledDefinition    : 
#  171|     r0_3(glval<int *>)    = VariableAddress[p]     : 
#  171|     mu0_4(int *)          = InitializeParameter[p] : &:r0_3
#  171|     r0_5(glval<int>)      = VariableAddress[i]     : 
#  171|     mu0_6(int)            = InitializeParameter[i] : &:r0_5
#  172|     r0_7(glval<int>)      = VariableAddress[x]     : 
#  172|     mu0_8(int)            = Uninitialized[x]       : &:r0_7
#  174|     r0_9(glval<int *>)    = VariableAddress[p]     : 
#  174|     r0_10(int *)          = Load                   : &:r0_9, ~mu0_2
#  174|     r0_11(glval<int>)     = VariableAddress[i]     : 
#  174|     r0_12(int)            = Load                   : &:r0_11, ~mu0_2
#  174|     r0_13(glval<int>)     = PointerAdd[4]          : r0_10, r0_12
#  174|     r0_14(int)            = Load                   : &:r0_13, ~mu0_2
#  174|     r0_15(glval<int>)     = VariableAddress[x]     : 
#  174|     mu0_16(int)           = Store                  : &:r0_15, r0_14
#  175|     r0_17(glval<int *>)   = VariableAddress[p]     : 
#  175|     r0_18(int *)          = Load                   : &:r0_17, ~mu0_2
#  175|     r0_19(glval<int>)     = VariableAddress[i]     : 
#  175|     r0_20(int)            = Load                   : &:r0_19, ~mu0_2
#  175|     r0_21(glval<int>)     = PointerAdd[4]          : r0_18, r0_20
#  175|     r0_22(int)            = Load                   : &:r0_21, ~mu0_2
#  175|     r0_23(glval<int>)     = VariableAddress[x]     : 
#  175|     mu0_24(int)           = Store                  : &:r0_23, r0_22
#  177|     r0_25(glval<int>)     = VariableAddress[x]     : 
#  177|     r0_26(int)            = Load                   : &:r0_25, ~mu0_2
#  177|     r0_27(glval<int *>)   = VariableAddress[p]     : 
#  177|     r0_28(int *)          = Load                   : &:r0_27, ~mu0_2
#  177|     r0_29(glval<int>)     = VariableAddress[i]     : 
#  177|     r0_30(int)            = Load                   : &:r0_29, ~mu0_2
#  177|     r0_31(glval<int>)     = PointerAdd[4]          : r0_28, r0_30
#  177|     mu0_32(int)           = Store                  : &:r0_31, r0_26
#  178|     r0_33(glval<int>)     = VariableAddress[x]     : 
#  178|     r0_34(int)            = Load                   : &:r0_33, ~mu0_2
#  178|     r0_35(glval<int *>)   = VariableAddress[p]     : 
#  178|     r0_36(int *)          = Load                   : &:r0_35, ~mu0_2
#  178|     r0_37(glval<int>)     = VariableAddress[i]     : 
#  178|     r0_38(int)            = Load                   : &:r0_37, ~mu0_2
#  178|     r0_39(glval<int>)     = PointerAdd[4]          : r0_36, r0_38
#  178|     mu0_40(int)           = Store                  : &:r0_39, r0_34
#  180|     r0_41(glval<int[10]>) = VariableAddress[a]     : 
#  180|     mu0_42(int[10])       = Uninitialized[a]       : &:r0_41
#  181|     r0_43(glval<int[10]>) = VariableAddress[a]     : 
#  181|     r0_44(int *)          = Convert                : r0_43
#  181|     r0_45(glval<int>)     = VariableAddress[i]     : 
#  181|     r0_46(int)            = Load                   : &:r0_45, ~mu0_2
#  181|     r0_47(glval<int>)     = PointerAdd[4]          : r0_44, r0_46
#  181|     r0_48(int)            = Load                   : &:r0_47, ~mu0_2
#  181|     r0_49(glval<int>)     = VariableAddress[x]     : 
#  181|     mu0_50(int)           = Store                  : &:r0_49, r0_48
#  182|     r0_51(glval<int[10]>) = VariableAddress[a]     : 
#  182|     r0_52(int *)          = Convert                : r0_51
#  182|     r0_53(glval<int>)     = VariableAddress[i]     : 
#  182|     r0_54(int)            = Load                   : &:r0_53, ~mu0_2
#  182|     r0_55(glval<int>)     = PointerAdd[4]          : r0_52, r0_54
#  182|     r0_56(int)            = Load                   : &:r0_55, ~mu0_2
#  182|     r0_57(glval<int>)     = VariableAddress[x]     : 
#  182|     mu0_58(int)           = Store                  : &:r0_57, r0_56
#  183|     r0_59(glval<int>)     = VariableAddress[x]     : 
#  183|     r0_60(int)            = Load                   : &:r0_59, ~mu0_2
#  183|     r0_61(glval<int[10]>) = VariableAddress[a]     : 
#  183|     r0_62(int *)          = Convert                : r0_61
#  183|     r0_63(glval<int>)     = VariableAddress[i]     : 
#  183|     r0_64(int)            = Load                   : &:r0_63, ~mu0_2
#  183|     r0_65(glval<int>)     = PointerAdd[4]          : r0_62, r0_64
#  183|     mu0_66(int)           = Store                  : &:r0_65, r0_60
#  184|     r0_67(glval<int>)     = VariableAddress[x]     : 
#  184|     r0_68(int)            = Load                   : &:r0_67, ~mu0_2
#  184|     r0_69(glval<int[10]>) = VariableAddress[a]     : 
#  184|     r0_70(int *)          = Convert                : r0_69
#  184|     r0_71(glval<int>)     = VariableAddress[i]     : 
#  184|     r0_72(int)            = Load                   : &:r0_71, ~mu0_2
#  184|     r0_73(glval<int>)     = PointerAdd[4]          : r0_70, r0_72
#  184|     mu0_74(int)           = Store                  : &:r0_73, r0_68
#  185|     v0_75(void)           = NoOp                   : 
#  171|     v0_76(void)           = ReturnVoid             : 
#  171|     v0_77(void)           = UnmodeledUse           : mu*
#  171|     v0_78(void)           = AliasedUse             : ~mu0_2
#  171|     v0_79(void)           = ExitFunction           : 

#  187| void StringLiteral(int)
#  187|   Block 0
#  187|     v0_0(void)               = EnterFunction          : 
#  187|     mu0_1(unknown)           = AliasedDefinition      : 
#  187|     mu0_2(unknown)           = UnmodeledDefinition    : 
#  187|     r0_3(glval<int>)         = VariableAddress[i]     : 
#  187|     mu0_4(int)               = InitializeParameter[i] : &:r0_3
#  188|     r0_5(glval<char>)        = VariableAddress[c]     : 
#  188|     r0_6(glval<char[4]>)     = StringConstant["Foo"]  : 
#  188|     r0_7(char *)             = Convert                : r0_6
#  188|     r0_8(glval<int>)         = VariableAddress[i]     : 
#  188|     r0_9(int)                = Load                   : &:r0_8, ~mu0_2
#  188|     r0_10(glval<char>)       = PointerAdd[1]          : r0_7, r0_9
#  188|     r0_11(char)              = Load                   : &:r0_10, ~mu0_2
#  188|     mu0_12(char)             = Store                  : &:r0_5, r0_11
#  189|     r0_13(glval<wchar_t *>)  = VariableAddress[pwc]   : 
#  189|     r0_14(glval<wchar_t[4]>) = StringConstant[L"Bar"] : 
#  189|     r0_15(wchar_t *)         = Convert                : r0_14
#  189|     r0_16(wchar_t *)         = Convert                : r0_15
#  189|     mu0_17(wchar_t *)        = Store                  : &:r0_13, r0_16
#  190|     r0_18(glval<wchar_t>)    = VariableAddress[wc]    : 
#  190|     r0_19(glval<wchar_t *>)  = VariableAddress[pwc]   : 
#  190|     r0_20(wchar_t *)         = Load                   : &:r0_19, ~mu0_2
#  190|     r0_21(glval<int>)        = VariableAddress[i]     : 
#  190|     r0_22(int)               = Load                   : &:r0_21, ~mu0_2
#  190|     r0_23(glval<wchar_t>)    = PointerAdd[4]          : r0_20, r0_22
#  190|     r0_24(wchar_t)           = Load                   : &:r0_23, ~mu0_2
#  190|     mu0_25(wchar_t)          = Store                  : &:r0_18, r0_24
#  191|     v0_26(void)              = NoOp                   : 
#  187|     v0_27(void)              = ReturnVoid             : 
#  187|     v0_28(void)              = UnmodeledUse           : mu*
#  187|     v0_29(void)              = AliasedUse             : ~mu0_2
#  187|     v0_30(void)              = ExitFunction           : 

#  193| void PointerCompare(int*, int*)
#  193|   Block 0
#  193|     v0_0(void)          = EnterFunction          : 
#  193|     mu0_1(unknown)      = AliasedDefinition      : 
#  193|     mu0_2(unknown)      = UnmodeledDefinition    : 
#  193|     r0_3(glval<int *>)  = VariableAddress[p]     : 
#  193|     mu0_4(int *)        = InitializeParameter[p] : &:r0_3
#  193|     r0_5(glval<int *>)  = VariableAddress[q]     : 
#  193|     mu0_6(int *)        = InitializeParameter[q] : &:r0_5
#  194|     r0_7(glval<bool>)   = VariableAddress[b]     : 
#  194|     mu0_8(bool)         = Uninitialized[b]       : &:r0_7
#  196|     r0_9(glval<int *>)  = VariableAddress[p]     : 
#  196|     r0_10(int *)        = Load                   : &:r0_9, ~mu0_2
#  196|     r0_11(glval<int *>) = VariableAddress[q]     : 
#  196|     r0_12(int *)        = Load                   : &:r0_11, ~mu0_2
#  196|     r0_13(bool)         = CompareEQ              : r0_10, r0_12
#  196|     r0_14(glval<bool>)  = VariableAddress[b]     : 
#  196|     mu0_15(bool)        = Store                  : &:r0_14, r0_13
#  197|     r0_16(glval<int *>) = VariableAddress[p]     : 
#  197|     r0_17(int *)        = Load                   : &:r0_16, ~mu0_2
#  197|     r0_18(glval<int *>) = VariableAddress[q]     : 
#  197|     r0_19(int *)        = Load                   : &:r0_18, ~mu0_2
#  197|     r0_20(bool)         = CompareNE              : r0_17, r0_19
#  197|     r0_21(glval<bool>)  = VariableAddress[b]     : 
#  197|     mu0_22(bool)        = Store                  : &:r0_21, r0_20
#  198|     r0_23(glval<int *>) = VariableAddress[p]     : 
#  198|     r0_24(int *)        = Load                   : &:r0_23, ~mu0_2
#  198|     r0_25(glval<int *>) = VariableAddress[q]     : 
#  198|     r0_26(int *)        = Load                   : &:r0_25, ~mu0_2
#  198|     r0_27(bool)         = CompareLT              : r0_24, r0_26
#  198|     r0_28(glval<bool>)  = VariableAddress[b]     : 
#  198|     mu0_29(bool)        = Store                  : &:r0_28, r0_27
#  199|     r0_30(glval<int *>) = VariableAddress[p]     : 
#  199|     r0_31(int *)        = Load                   : &:r0_30, ~mu0_2
#  199|     r0_32(glval<int *>) = VariableAddress[q]     : 
#  199|     r0_33(int *)        = Load                   : &:r0_32, ~mu0_2
#  199|     r0_34(bool)         = CompareGT              : r0_31, r0_33
#  199|     r0_35(glval<bool>)  = VariableAddress[b]     : 
#  199|     mu0_36(bool)        = Store                  : &:r0_35, r0_34
#  200|     r0_37(glval<int *>) = VariableAddress[p]     : 
#  200|     r0_38(int *)        = Load                   : &:r0_37, ~mu0_2
#  200|     r0_39(glval<int *>) = VariableAddress[q]     : 
#  200|     r0_40(int *)        = Load                   : &:r0_39, ~mu0_2
#  200|     r0_41(bool)         = CompareLE              : r0_38, r0_40
#  200|     r0_42(glval<bool>)  = VariableAddress[b]     : 
#  200|     mu0_43(bool)        = Store                  : &:r0_42, r0_41
#  201|     r0_44(glval<int *>) = VariableAddress[p]     : 
#  201|     r0_45(int *)        = Load                   : &:r0_44, ~mu0_2
#  201|     r0_46(glval<int *>) = VariableAddress[q]     : 
#  201|     r0_47(int *)        = Load                   : &:r0_46, ~mu0_2
#  201|     r0_48(bool)         = CompareGE              : r0_45, r0_47
#  201|     r0_49(glval<bool>)  = VariableAddress[b]     : 
#  201|     mu0_50(bool)        = Store                  : &:r0_49, r0_48
#  202|     v0_51(void)         = NoOp                   : 
#  193|     v0_52(void)         = ReturnVoid             : 
#  193|     v0_53(void)         = UnmodeledUse           : mu*
#  193|     v0_54(void)         = AliasedUse             : ~mu0_2
#  193|     v0_55(void)         = ExitFunction           : 

#  204| void PointerCrement(int*)
#  204|   Block 0
#  204|     v0_0(void)          = EnterFunction          : 
#  204|     mu0_1(unknown)      = AliasedDefinition      : 
#  204|     mu0_2(unknown)      = UnmodeledDefinition    : 
#  204|     r0_3(glval<int *>)  = VariableAddress[p]     : 
#  204|     mu0_4(int *)        = InitializeParameter[p] : &:r0_3
#  205|     r0_5(glval<int *>)  = VariableAddress[q]     : 
#  205|     mu0_6(int *)        = Uninitialized[q]       : &:r0_5
#  207|     r0_7(glval<int *>)  = VariableAddress[p]     : 
#  207|     r0_8(int *)         = Load                   : &:r0_7, ~mu0_2
#  207|     r0_9(int)           = Constant[1]            : 
#  207|     r0_10(int *)        = PointerAdd[4]          : r0_8, r0_9
#  207|     mu0_11(int *)       = Store                  : &:r0_7, r0_10
#  207|     r0_12(glval<int *>) = VariableAddress[q]     : 
#  207|     mu0_13(int *)       = Store                  : &:r0_12, r0_10
#  208|     r0_14(glval<int *>) = VariableAddress[p]     : 
#  208|     r0_15(int *)        = Load                   : &:r0_14, ~mu0_2
#  208|     r0_16(int)          = Constant[1]            : 
#  208|     r0_17(int *)        = PointerSub[4]          : r0_15, r0_16
#  208|     mu0_18(int *)       = Store                  : &:r0_14, r0_17
#  208|     r0_19(glval<int *>) = VariableAddress[q]     : 
#  208|     mu0_20(int *)       = Store                  : &:r0_19, r0_17
#  209|     r0_21(glval<int *>) = VariableAddress[p]     : 
#  209|     r0_22(int *)        = Load                   : &:r0_21, ~mu0_2
#  209|     r0_23(int)          = Constant[1]            : 
#  209|     r0_24(int *)        = PointerAdd[4]          : r0_22, r0_23
#  209|     mu0_25(int *)       = Store                  : &:r0_21, r0_24
#  209|     r0_26(glval<int *>) = VariableAddress[q]     : 
#  209|     mu0_27(int *)       = Store                  : &:r0_26, r0_22
#  210|     r0_28(glval<int *>) = VariableAddress[p]     : 
#  210|     r0_29(int *)        = Load                   : &:r0_28, ~mu0_2
#  210|     r0_30(int)          = Constant[1]            : 
#  210|     r0_31(int *)        = PointerSub[4]          : r0_29, r0_30
#  210|     mu0_32(int *)       = Store                  : &:r0_28, r0_31
#  210|     r0_33(glval<int *>) = VariableAddress[q]     : 
#  210|     mu0_34(int *)       = Store                  : &:r0_33, r0_29
#  211|     v0_35(void)         = NoOp                   : 
#  204|     v0_36(void)         = ReturnVoid             : 
#  204|     v0_37(void)         = UnmodeledUse           : mu*
#  204|     v0_38(void)         = AliasedUse             : ~mu0_2
#  204|     v0_39(void)         = ExitFunction           : 

#  213| void CompoundAssignment()
#  213|   Block 0
#  213|     v0_0(void)          = EnterFunction       : 
#  213|     mu0_1(unknown)      = AliasedDefinition   : 
#  213|     mu0_2(unknown)      = UnmodeledDefinition : 
#  215|     r0_3(glval<int>)    = VariableAddress[x]  : 
#  215|     r0_4(int)           = Constant[5]         : 
#  215|     mu0_5(int)          = Store               : &:r0_3, r0_4
#  216|     r0_6(int)           = Constant[7]         : 
#  216|     r0_7(glval<int>)    = VariableAddress[x]  : 
#  216|     r0_8(int)           = Load                : &:r0_7, ~mu0_2
#  216|     r0_9(int)           = Add                 : r0_8, r0_6
#  216|     mu0_10(int)         = Store               : &:r0_7, r0_9
#  219|     r0_11(glval<short>) = VariableAddress[y]  : 
#  219|     r0_12(short)        = Constant[5]         : 
#  219|     mu0_13(short)       = Store               : &:r0_11, r0_12
#  220|     r0_14(glval<int>)   = VariableAddress[x]  : 
#  220|     r0_15(int)          = Load                : &:r0_14, ~mu0_2
#  220|     r0_16(glval<short>) = VariableAddress[y]  : 
#  220|     r0_17(short)        = Load                : &:r0_16, ~mu0_2
#  220|     r0_18(int)          = Convert             : r0_17
#  220|     r0_19(int)          = Add                 : r0_18, r0_15
#  220|     r0_20(short)        = Convert             : r0_19
#  220|     mu0_21(short)       = Store               : &:r0_16, r0_20
#  223|     r0_22(int)          = Constant[1]         : 
#  223|     r0_23(glval<short>) = VariableAddress[y]  : 
#  223|     r0_24(short)        = Load                : &:r0_23, ~mu0_2
#  223|     r0_25(short)        = ShiftLeft           : r0_24, r0_22
#  223|     mu0_26(short)       = Store               : &:r0_23, r0_25
#  226|     r0_27(glval<long>)  = VariableAddress[z]  : 
#  226|     r0_28(long)         = Constant[7]         : 
#  226|     mu0_29(long)        = Store               : &:r0_27, r0_28
#  227|     r0_30(float)        = Constant[2.0]       : 
#  227|     r0_31(glval<long>)  = VariableAddress[z]  : 
#  227|     r0_32(long)         = Load                : &:r0_31, ~mu0_2
#  227|     r0_33(float)        = Convert             : r0_32
#  227|     r0_34(float)        = Add                 : r0_33, r0_30
#  227|     r0_35(long)         = Convert             : r0_34
#  227|     mu0_36(long)        = Store               : &:r0_31, r0_35
#  228|     v0_37(void)         = NoOp                : 
#  213|     v0_38(void)         = ReturnVoid          : 
#  213|     v0_39(void)         = UnmodeledUse        : mu*
#  213|     v0_40(void)         = AliasedUse          : ~mu0_2
#  213|     v0_41(void)         = ExitFunction        : 

#  230| void UninitializedVariables()
#  230|   Block 0
#  230|     v0_0(void)       = EnterFunction       : 
#  230|     mu0_1(unknown)   = AliasedDefinition   : 
#  230|     mu0_2(unknown)   = UnmodeledDefinition : 
#  231|     r0_3(glval<int>) = VariableAddress[x]  : 
#  231|     mu0_4(int)       = Uninitialized[x]    : &:r0_3
#  232|     r0_5(glval<int>) = VariableAddress[y]  : 
#  232|     r0_6(glval<int>) = VariableAddress[x]  : 
#  232|     r0_7(int)        = Load                : &:r0_6, ~mu0_2
#  232|     mu0_8(int)       = Store               : &:r0_5, r0_7
#  233|     v0_9(void)       = NoOp                : 
#  230|     v0_10(void)      = ReturnVoid          : 
#  230|     v0_11(void)      = UnmodeledUse        : mu*
#  230|     v0_12(void)      = AliasedUse          : ~mu0_2
#  230|     v0_13(void)      = ExitFunction        : 

#  235| int Parameters(int, int)
#  235|   Block 0
#  235|     v0_0(void)        = EnterFunction            : 
#  235|     mu0_1(unknown)    = AliasedDefinition        : 
#  235|     mu0_2(unknown)    = UnmodeledDefinition      : 
#  235|     r0_3(glval<int>)  = VariableAddress[x]       : 
#  235|     mu0_4(int)        = InitializeParameter[x]   : &:r0_3
#  235|     r0_5(glval<int>)  = VariableAddress[y]       : 
#  235|     mu0_6(int)        = InitializeParameter[y]   : &:r0_5
#  236|     r0_7(glval<int>)  = VariableAddress[#return] : 
#  236|     r0_8(glval<int>)  = VariableAddress[x]       : 
#  236|     r0_9(int)         = Load                     : &:r0_8, ~mu0_2
#  236|     r0_10(glval<int>) = VariableAddress[y]       : 
#  236|     r0_11(int)        = Load                     : &:r0_10, ~mu0_2
#  236|     r0_12(int)        = Rem                      : r0_9, r0_11
#  236|     mu0_13(int)       = Store                    : &:r0_7, r0_12
#  235|     r0_14(glval<int>) = VariableAddress[#return] : 
#  235|     v0_15(void)       = ReturnValue              : &:r0_14, ~mu0_2
#  235|     v0_16(void)       = UnmodeledUse             : mu*
#  235|     v0_17(void)       = AliasedUse               : ~mu0_2
#  235|     v0_18(void)       = ExitFunction             : 

#  239| void IfStatements(bool, int, int)
#  239|   Block 0
#  239|     v0_0(void)        = EnterFunction          : 
#  239|     mu0_1(unknown)    = AliasedDefinition      : 
#  239|     mu0_2(unknown)    = UnmodeledDefinition    : 
#  239|     r0_3(glval<bool>) = VariableAddress[b]     : 
#  239|     mu0_4(bool)       = InitializeParameter[b] : &:r0_3
#  239|     r0_5(glval<int>)  = VariableAddress[x]     : 
#  239|     mu0_6(int)        = InitializeParameter[x] : &:r0_5
#  239|     r0_7(glval<int>)  = VariableAddress[y]     : 
#  239|     mu0_8(int)        = InitializeParameter[y] : &:r0_7
#  240|     r0_9(glval<bool>) = VariableAddress[b]     : 
#  240|     r0_10(bool)       = Load                   : &:r0_9, ~mu0_2
#  240|     v0_11(void)       = ConditionalBranch      : r0_10
#-----|   False -> Block 1
#-----|   True -> Block 7

#  243|   Block 1
#  243|     r1_0(glval<bool>) = VariableAddress[b] : 
#  243|     r1_1(bool)        = Load               : &:r1_0, ~mu0_2
#  243|     v1_2(void)        = ConditionalBranch  : r1_1
#-----|   False -> Block 3
#-----|   True -> Block 2

#  244|   Block 2
#  244|     r2_0(glval<int>) = VariableAddress[y] : 
#  244|     r2_1(int)        = Load               : &:r2_0, ~mu0_2
#  244|     r2_2(glval<int>) = VariableAddress[x] : 
#  244|     mu2_3(int)       = Store              : &:r2_2, r2_1
#-----|   Goto -> Block 3

#  247|   Block 3
#  247|     r3_0(glval<int>) = VariableAddress[x] : 
#  247|     r3_1(int)        = Load               : &:r3_0, ~mu0_2
#  247|     r3_2(int)        = Constant[7]        : 
#  247|     r3_3(bool)       = CompareLT          : r3_1, r3_2
#  247|     v3_4(void)       = ConditionalBranch  : r3_3
#-----|   False -> Block 5
#-----|   True -> Block 4

#  248|   Block 4
#  248|     r4_0(int)        = Constant[2]        : 
#  248|     r4_1(glval<int>) = VariableAddress[x] : 
#  248|     mu4_2(int)       = Store              : &:r4_1, r4_0
#-----|   Goto -> Block 6

#  250|   Block 5
#  250|     r5_0(int)        = Constant[7]        : 
#  250|     r5_1(glval<int>) = VariableAddress[x] : 
#  250|     mu5_2(int)       = Store              : &:r5_1, r5_0
#-----|   Goto -> Block 6

#  251|   Block 6
#  251|     v6_0(void) = NoOp         : 
#  239|     v6_1(void) = ReturnVoid   : 
#  239|     v6_2(void) = UnmodeledUse : mu*
#  239|     v6_3(void) = AliasedUse   : ~mu0_2
#  239|     v6_4(void) = ExitFunction : 

#  240|   Block 7
#  240|     v7_0(void) = NoOp : 
#-----|   Goto -> Block 1

#  253| void WhileStatements(int)
#  253|   Block 0
#  253|     v0_0(void)       = EnterFunction          : 
#  253|     mu0_1(unknown)   = AliasedDefinition      : 
#  253|     mu0_2(unknown)   = UnmodeledDefinition    : 
#  253|     r0_3(glval<int>) = VariableAddress[n]     : 
#  253|     mu0_4(int)       = InitializeParameter[n] : &:r0_3
#-----|   Goto -> Block 3

#  255|   Block 1
#  255|     r1_0(int)        = Constant[1]        : 
#  255|     r1_1(glval<int>) = VariableAddress[n] : 
#  255|     r1_2(int)        = Load               : &:r1_1, ~mu0_2
#  255|     r1_3(int)        = Sub                : r1_2, r1_0
#  255|     mu1_4(int)       = Store              : &:r1_1, r1_3
#-----|   Goto (back edge) -> Block 3

#  257|   Block 2
#  257|     v2_0(void) = NoOp         : 
#  253|     v2_1(void) = ReturnVoid   : 
#  253|     v2_2(void) = UnmodeledUse : mu*
#  253|     v2_3(void) = AliasedUse   : ~mu0_2
#  253|     v2_4(void) = ExitFunction : 

#  254|   Block 3
#  254|     r3_0(glval<int>) = VariableAddress[n] : 
#  254|     r3_1(int)        = Load               : &:r3_0, ~mu0_2
#  254|     r3_2(int)        = Constant[0]        : 
#  254|     r3_3(bool)       = CompareGT          : r3_1, r3_2
#  254|     v3_4(void)       = ConditionalBranch  : r3_3
#-----|   False -> Block 2
#-----|   True -> Block 1

#  259| void DoStatements(int)
#  259|   Block 0
#  259|     v0_0(void)       = EnterFunction          : 
#  259|     mu0_1(unknown)   = AliasedDefinition      : 
#  259|     mu0_2(unknown)   = UnmodeledDefinition    : 
#  259|     r0_3(glval<int>) = VariableAddress[n]     : 
#  259|     mu0_4(int)       = InitializeParameter[n] : &:r0_3
#-----|   Goto -> Block 1

#  261|   Block 1
#  261|     r1_0(int)        = Constant[1]        : 
#  261|     r1_1(glval<int>) = VariableAddress[n] : 
#  261|     r1_2(int)        = Load               : &:r1_1, ~mu0_2
#  261|     r1_3(int)        = Sub                : r1_2, r1_0
#  261|     mu1_4(int)       = Store              : &:r1_1, r1_3
#  262|     r1_5(glval<int>) = VariableAddress[n] : 
#  262|     r1_6(int)        = Load               : &:r1_5, ~mu0_2
#  262|     r1_7(int)        = Constant[0]        : 
#  262|     r1_8(bool)       = CompareGT          : r1_6, r1_7
#  262|     v1_9(void)       = ConditionalBranch  : r1_8
#-----|   False -> Block 2
#-----|   True (back edge) -> Block 1

#  263|   Block 2
#  263|     v2_0(void) = NoOp         : 
#  259|     v2_1(void) = ReturnVoid   : 
#  259|     v2_2(void) = UnmodeledUse : mu*
#  259|     v2_3(void) = AliasedUse   : ~mu0_2
#  259|     v2_4(void) = ExitFunction : 

#  265| void For_Empty()
#  265|   Block 0
#  265|     v0_0(void)       = EnterFunction       : 
#  265|     mu0_1(unknown)   = AliasedDefinition   : 
#  265|     mu0_2(unknown)   = UnmodeledDefinition : 
#  266|     r0_3(glval<int>) = VariableAddress[j]  : 
#  266|     mu0_4(int)       = Uninitialized[j]    : &:r0_3
#-----|   Goto -> Block 2

#  265|   Block 1
#  265|     v1_0(void) = ReturnVoid   : 
#  265|     v1_1(void) = UnmodeledUse : mu*
#  265|     v1_2(void) = AliasedUse   : ~mu0_2
#  265|     v1_3(void) = ExitFunction : 

#  268|   Block 2
#  268|     v2_0(void) = NoOp : 
#-----|   Goto (back edge) -> Block 2

#  272| void For_Init()
#  272|   Block 0
#  272|     v0_0(void)       = EnterFunction       : 
#  272|     mu0_1(unknown)   = AliasedDefinition   : 
#  272|     mu0_2(unknown)   = UnmodeledDefinition : 
#  273|     r0_3(glval<int>) = VariableAddress[i]  : 
#  273|     r0_4(int)        = Constant[0]         : 
#  273|     mu0_5(int)       = Store               : &:r0_3, r0_4
#-----|   Goto -> Block 2

#  272|   Block 1
#  272|     v1_0(void) = ReturnVoid   : 
#  272|     v1_1(void) = UnmodeledUse : mu*
#  272|     v1_2(void) = AliasedUse   : ~mu0_2
#  272|     v1_3(void) = ExitFunction : 

#  274|   Block 2
#  274|     v2_0(void) = NoOp : 
#-----|   Goto (back edge) -> Block 2

#  278| void For_Condition()
#  278|   Block 0
#  278|     v0_0(void)       = EnterFunction       : 
#  278|     mu0_1(unknown)   = AliasedDefinition   : 
#  278|     mu0_2(unknown)   = UnmodeledDefinition : 
#  279|     r0_3(glval<int>) = VariableAddress[i]  : 
#  279|     r0_4(int)        = Constant[0]         : 
#  279|     mu0_5(int)       = Store               : &:r0_3, r0_4
#-----|   Goto -> Block 1

#  280|   Block 1
#  280|     r1_0(glval<int>) = VariableAddress[i] : 
#  280|     r1_1(int)        = Load               : &:r1_0, ~mu0_2
#  280|     r1_2(int)        = Constant[10]       : 
#  280|     r1_3(bool)       = CompareLT          : r1_1, r1_2
#  280|     v1_4(void)       = ConditionalBranch  : r1_3
#-----|   False -> Block 3
#-----|   True -> Block 2

#  281|   Block 2
#  281|     v2_0(void) = NoOp : 
#-----|   Goto (back edge) -> Block 1

#  283|   Block 3
#  283|     v3_0(void) = NoOp         : 
#  278|     v3_1(void) = ReturnVoid   : 
#  278|     v3_2(void) = UnmodeledUse : mu*
#  278|     v3_3(void) = AliasedUse   : ~mu0_2
#  278|     v3_4(void) = ExitFunction : 

#  285| void For_Update()
#  285|   Block 0
#  285|     v0_0(void)       = EnterFunction       : 
#  285|     mu0_1(unknown)   = AliasedDefinition   : 
#  285|     mu0_2(unknown)   = UnmodeledDefinition : 
#  286|     r0_3(glval<int>) = VariableAddress[i]  : 
#  286|     r0_4(int)        = Constant[0]         : 
#  286|     mu0_5(int)       = Store               : &:r0_3, r0_4
#-----|   Goto -> Block 2

#  285|   Block 1
#  285|     v1_0(void) = ReturnVoid   : 
#  285|     v1_1(void) = UnmodeledUse : mu*
#  285|     v1_2(void) = AliasedUse   : ~mu0_2
#  285|     v1_3(void) = ExitFunction : 

#  288|   Block 2
#  288|     v2_0(void)       = NoOp               : 
#  287|     r2_1(int)        = Constant[1]        : 
#  287|     r2_2(glval<int>) = VariableAddress[i] : 
#  287|     r2_3(int)        = Load               : &:r2_2, ~mu0_2
#  287|     r2_4(int)        = Add                : r2_3, r2_1
#  287|     mu2_5(int)       = Store              : &:r2_2, r2_4
#-----|   Goto (back edge) -> Block 2

#  292| void For_InitCondition()
#  292|   Block 0
#  292|     v0_0(void)       = EnterFunction       : 
#  292|     mu0_1(unknown)   = AliasedDefinition   : 
#  292|     mu0_2(unknown)   = UnmodeledDefinition : 
#  293|     r0_3(glval<int>) = VariableAddress[i]  : 
#  293|     r0_4(int)        = Constant[0]         : 
#  293|     mu0_5(int)       = Store               : &:r0_3, r0_4
#-----|   Goto -> Block 1

#  293|   Block 1
#  293|     r1_0(glval<int>) = VariableAddress[i] : 
#  293|     r1_1(int)        = Load               : &:r1_0, ~mu0_2
#  293|     r1_2(int)        = Constant[10]       : 
#  293|     r1_3(bool)       = CompareLT          : r1_1, r1_2
#  293|     v1_4(void)       = ConditionalBranch  : r1_3
#-----|   False -> Block 3
#-----|   True -> Block 2

#  294|   Block 2
#  294|     v2_0(void) = NoOp : 
#-----|   Goto (back edge) -> Block 1

#  296|   Block 3
#  296|     v3_0(void) = NoOp         : 
#  292|     v3_1(void) = ReturnVoid   : 
#  292|     v3_2(void) = UnmodeledUse : mu*
#  292|     v3_3(void) = AliasedUse   : ~mu0_2
#  292|     v3_4(void) = ExitFunction : 

#  298| void For_InitUpdate()
#  298|   Block 0
#  298|     v0_0(void)       = EnterFunction       : 
#  298|     mu0_1(unknown)   = AliasedDefinition   : 
#  298|     mu0_2(unknown)   = UnmodeledDefinition : 
#  299|     r0_3(glval<int>) = VariableAddress[i]  : 
#  299|     r0_4(int)        = Constant[0]         : 
#  299|     mu0_5(int)       = Store               : &:r0_3, r0_4
#-----|   Goto -> Block 2

#  298|   Block 1
#  298|     v1_0(void) = ReturnVoid   : 
#  298|     v1_1(void) = UnmodeledUse : mu*
#  298|     v1_2(void) = AliasedUse   : ~mu0_2
#  298|     v1_3(void) = ExitFunction : 

#  300|   Block 2
#  300|     v2_0(void)       = NoOp               : 
#  299|     r2_1(int)        = Constant[1]        : 
#  299|     r2_2(glval<int>) = VariableAddress[i] : 
#  299|     r2_3(int)        = Load               : &:r2_2, ~mu0_2
#  299|     r2_4(int)        = Add                : r2_3, r2_1
#  299|     mu2_5(int)       = Store              : &:r2_2, r2_4
#-----|   Goto (back edge) -> Block 2

#  304| void For_ConditionUpdate()
#  304|   Block 0
#  304|     v0_0(void)       = EnterFunction       : 
#  304|     mu0_1(unknown)   = AliasedDefinition   : 
#  304|     mu0_2(unknown)   = UnmodeledDefinition : 
#  305|     r0_3(glval<int>) = VariableAddress[i]  : 
#  305|     r0_4(int)        = Constant[0]         : 
#  305|     mu0_5(int)       = Store               : &:r0_3, r0_4
#-----|   Goto -> Block 1

#  306|   Block 1
#  306|     r1_0(glval<int>) = VariableAddress[i] : 
#  306|     r1_1(int)        = Load               : &:r1_0, ~mu0_2
#  306|     r1_2(int)        = Constant[10]       : 
#  306|     r1_3(bool)       = CompareLT          : r1_1, r1_2
#  306|     v1_4(void)       = ConditionalBranch  : r1_3
#-----|   False -> Block 3
#-----|   True -> Block 2

#  307|   Block 2
#  307|     v2_0(void)       = NoOp               : 
#  306|     r2_1(int)        = Constant[1]        : 
#  306|     r2_2(glval<int>) = VariableAddress[i] : 
#  306|     r2_3(int)        = Load               : &:r2_2, ~mu0_2
#  306|     r2_4(int)        = Add                : r2_3, r2_1
#  306|     mu2_5(int)       = Store              : &:r2_2, r2_4
#-----|   Goto (back edge) -> Block 1

#  309|   Block 3
#  309|     v3_0(void) = NoOp         : 
#  304|     v3_1(void) = ReturnVoid   : 
#  304|     v3_2(void) = UnmodeledUse : mu*
#  304|     v3_3(void) = AliasedUse   : ~mu0_2
#  304|     v3_4(void) = ExitFunction : 

#  311| void For_InitConditionUpdate()
#  311|   Block 0
#  311|     v0_0(void)       = EnterFunction       : 
#  311|     mu0_1(unknown)   = AliasedDefinition   : 
#  311|     mu0_2(unknown)   = UnmodeledDefinition : 
#  312|     r0_3(glval<int>) = VariableAddress[i]  : 
#  312|     r0_4(int)        = Constant[0]         : 
#  312|     mu0_5(int)       = Store               : &:r0_3, r0_4
#-----|   Goto -> Block 1

#  312|   Block 1
#  312|     r1_0(glval<int>) = VariableAddress[i] : 
#  312|     r1_1(int)        = Load               : &:r1_0, ~mu0_2
#  312|     r1_2(int)        = Constant[10]       : 
#  312|     r1_3(bool)       = CompareLT          : r1_1, r1_2
#  312|     v1_4(void)       = ConditionalBranch  : r1_3
#-----|   False -> Block 3
#-----|   True -> Block 2

#  313|   Block 2
#  313|     v2_0(void)       = NoOp               : 
#  312|     r2_1(int)        = Constant[1]        : 
#  312|     r2_2(glval<int>) = VariableAddress[i] : 
#  312|     r2_3(int)        = Load               : &:r2_2, ~mu0_2
#  312|     r2_4(int)        = Add                : r2_3, r2_1
#  312|     mu2_5(int)       = Store              : &:r2_2, r2_4
#-----|   Goto (back edge) -> Block 1

#  315|   Block 3
#  315|     v3_0(void) = NoOp         : 
#  311|     v3_1(void) = ReturnVoid   : 
#  311|     v3_2(void) = UnmodeledUse : mu*
#  311|     v3_3(void) = AliasedUse   : ~mu0_2
#  311|     v3_4(void) = ExitFunction : 

#  317| void For_Break()
#  317|   Block 0
#  317|     v0_0(void)       = EnterFunction       : 
#  317|     mu0_1(unknown)   = AliasedDefinition   : 
#  317|     mu0_2(unknown)   = UnmodeledDefinition : 
#  318|     r0_3(glval<int>) = VariableAddress[i]  : 
#  318|     r0_4(int)        = Constant[0]         : 
#  318|     mu0_5(int)       = Store               : &:r0_3, r0_4
#-----|   Goto -> Block 1

#  318|   Block 1
#  318|     r1_0(glval<int>) = VariableAddress[i] : 
#  318|     r1_1(int)        = Load               : &:r1_0, ~mu0_2
#  318|     r1_2(int)        = Constant[10]       : 
#  318|     r1_3(bool)       = CompareLT          : r1_1, r1_2
#  318|     v1_4(void)       = ConditionalBranch  : r1_3
#-----|   False -> Block 5
#-----|   True -> Block 3

#  318|   Block 2
#  318|     r2_0(int)        = Constant[1]        : 
#  318|     r2_1(glval<int>) = VariableAddress[i] : 
#  318|     r2_2(int)        = Load               : &:r2_1, ~mu0_2
#  318|     r2_3(int)        = Add                : r2_2, r2_0
#  318|     mu2_4(int)       = Store              : &:r2_1, r2_3
#-----|   Goto (back edge) -> Block 1

#  319|   Block 3
#  319|     r3_0(glval<int>) = VariableAddress[i] : 
#  319|     r3_1(int)        = Load               : &:r3_0, ~mu0_2
#  319|     r3_2(int)        = Constant[5]        : 
#  319|     r3_3(bool)       = CompareEQ          : r3_1, r3_2
#  319|     v3_4(void)       = ConditionalBranch  : r3_3
#-----|   False -> Block 2
#-----|   True -> Block 4

#  320|   Block 4
#  320|     v4_0(void) = NoOp : 
#-----|   Goto -> Block 5

#  322|   Block 5
#  322|     v5_0(void) = NoOp         : 
#  323|     v5_1(void) = NoOp         : 
#  317|     v5_2(void) = ReturnVoid   : 
#  317|     v5_3(void) = UnmodeledUse : mu*
#  317|     v5_4(void) = AliasedUse   : ~mu0_2
#  317|     v5_5(void) = ExitFunction : 

#  325| void For_Continue_Update()
#  325|   Block 0
#  325|     v0_0(void)       = EnterFunction       : 
#  325|     mu0_1(unknown)   = AliasedDefinition   : 
#  325|     mu0_2(unknown)   = UnmodeledDefinition : 
#  326|     r0_3(glval<int>) = VariableAddress[i]  : 
#  326|     r0_4(int)        = Constant[0]         : 
#  326|     mu0_5(int)       = Store               : &:r0_3, r0_4
#-----|   Goto -> Block 1

#  326|   Block 1
#  326|     r1_0(glval<int>) = VariableAddress[i] : 
#  326|     r1_1(int)        = Load               : &:r1_0, ~mu0_2
#  326|     r1_2(int)        = Constant[10]       : 
#  326|     r1_3(bool)       = CompareLT          : r1_1, r1_2
#  326|     v1_4(void)       = ConditionalBranch  : r1_3
#-----|   False -> Block 5
#-----|   True -> Block 2

#  327|   Block 2
#  327|     r2_0(glval<int>) = VariableAddress[i] : 
#  327|     r2_1(int)        = Load               : &:r2_0, ~mu0_2
#  327|     r2_2(int)        = Constant[5]        : 
#  327|     r2_3(bool)       = CompareEQ          : r2_1, r2_2
#  327|     v2_4(void)       = ConditionalBranch  : r2_3
#-----|   False -> Block 4
#-----|   True -> Block 3

#  328|   Block 3
#  328|     v3_0(void) = NoOp : 
#-----|   Goto -> Block 4

#  326|   Block 4
#  326|     v4_0(void)       = NoOp               : 
#  326|     r4_1(int)        = Constant[1]        : 
#  326|     r4_2(glval<int>) = VariableAddress[i] : 
#  326|     r4_3(int)        = Load               : &:r4_2, ~mu0_2
#  326|     r4_4(int)        = Add                : r4_3, r4_1
#  326|     mu4_5(int)       = Store              : &:r4_2, r4_4
#-----|   Goto (back edge) -> Block 1

#  331|   Block 5
#  331|     v5_0(void) = NoOp         : 
#  325|     v5_1(void) = ReturnVoid   : 
#  325|     v5_2(void) = UnmodeledUse : mu*
#  325|     v5_3(void) = AliasedUse   : ~mu0_2
#  325|     v5_4(void) = ExitFunction : 

#  333| void For_Continue_NoUpdate()
#  333|   Block 0
#  333|     v0_0(void)       = EnterFunction       : 
#  333|     mu0_1(unknown)   = AliasedDefinition   : 
#  333|     mu0_2(unknown)   = UnmodeledDefinition : 
#  334|     r0_3(glval<int>) = VariableAddress[i]  : 
#  334|     r0_4(int)        = Constant[0]         : 
#  334|     mu0_5(int)       = Store               : &:r0_3, r0_4
#-----|   Goto -> Block 1

#  334|   Block 1
#  334|     r1_0(glval<int>) = VariableAddress[i] : 
#  334|     r1_1(int)        = Load               : &:r1_0, ~mu0_2
#  334|     r1_2(int)        = Constant[10]       : 
#  334|     r1_3(bool)       = CompareLT          : r1_1, r1_2
#  334|     v1_4(void)       = ConditionalBranch  : r1_3
#-----|   False -> Block 5
#-----|   True -> Block 2

#  335|   Block 2
#  335|     r2_0(glval<int>) = VariableAddress[i] : 
#  335|     r2_1(int)        = Load               : &:r2_0, ~mu0_2
#  335|     r2_2(int)        = Constant[5]        : 
#  335|     r2_3(bool)       = CompareEQ          : r2_1, r2_2
#  335|     v2_4(void)       = ConditionalBranch  : r2_3
#-----|   False -> Block 4
#-----|   True -> Block 3

#  336|   Block 3
#  336|     v3_0(void) = NoOp : 
#-----|   Goto -> Block 4

#  334|   Block 4
#  334|     v4_0(void) = NoOp : 
#-----|   Goto (back edge) -> Block 1

#  339|   Block 5
#  339|     v5_0(void) = NoOp         : 
#  333|     v5_1(void) = ReturnVoid   : 
#  333|     v5_2(void) = UnmodeledUse : mu*
#  333|     v5_3(void) = AliasedUse   : ~mu0_2
#  333|     v5_4(void) = ExitFunction : 

#  341| int Dereference(int*)
#  341|   Block 0
#  341|     v0_0(void)          = EnterFunction            : 
#  341|     mu0_1(unknown)      = AliasedDefinition        : 
#  341|     mu0_2(unknown)      = UnmodeledDefinition      : 
#  341|     r0_3(glval<int *>)  = VariableAddress[p]       : 
#  341|     mu0_4(int *)        = InitializeParameter[p]   : &:r0_3
#  342|     r0_5(int)           = Constant[1]              : 
#  342|     r0_6(glval<int *>)  = VariableAddress[p]       : 
#  342|     r0_7(int *)         = Load                     : &:r0_6, ~mu0_2
#  342|     r0_8(glval<int>)    = CopyValue                : r0_7
#  342|     mu0_9(int)          = Store                    : &:r0_8, r0_5
#  343|     r0_10(glval<int>)   = VariableAddress[#return] : 
#  343|     r0_11(glval<int *>) = VariableAddress[p]       : 
#  343|     r0_12(int *)        = Load                     : &:r0_11, ~mu0_2
#  343|     r0_13(int)          = Load                     : &:r0_12, ~mu0_2
#  343|     mu0_14(int)         = Store                    : &:r0_10, r0_13
#  341|     r0_15(glval<int>)   = VariableAddress[#return] : 
#  341|     v0_16(void)         = ReturnValue              : &:r0_15, ~mu0_2
#  341|     v0_17(void)         = UnmodeledUse             : mu*
#  341|     v0_18(void)         = AliasedUse               : ~mu0_2
#  341|     v0_19(void)         = ExitFunction             : 

#  348| int* AddressOf()
#  348|   Block 0
#  348|     v0_0(void)         = EnterFunction            : 
#  348|     mu0_1(unknown)     = AliasedDefinition        : 
#  348|     mu0_2(unknown)     = UnmodeledDefinition      : 
#  349|     r0_3(glval<int *>) = VariableAddress[#return] : 
#  349|     r0_4(glval<int>)   = VariableAddress[g]       : 
#  349|     r0_5(int *)        = CopyValue                : r0_4
#  349|     mu0_6(int *)       = Store                    : &:r0_3, r0_5
#  348|     r0_7(glval<int *>) = VariableAddress[#return] : 
#  348|     v0_8(void)         = ReturnValue              : &:r0_7, ~mu0_2
#  348|     v0_9(void)         = UnmodeledUse             : mu*
#  348|     v0_10(void)        = AliasedUse               : ~mu0_2
#  348|     v0_11(void)        = ExitFunction             : 

#  352| void Break(int)
#  352|   Block 0
#  352|     v0_0(void)       = EnterFunction          : 
#  352|     mu0_1(unknown)   = AliasedDefinition      : 
#  352|     mu0_2(unknown)   = UnmodeledDefinition    : 
#  352|     r0_3(glval<int>) = VariableAddress[n]     : 
#  352|     mu0_4(int)       = InitializeParameter[n] : &:r0_3
#-----|   Goto -> Block 5

#  354|   Block 1
#  354|     r1_0(glval<int>) = VariableAddress[n] : 
#  354|     r1_1(int)        = Load               : &:r1_0, ~mu0_2
#  354|     r1_2(int)        = Constant[1]        : 
#  354|     r1_3(bool)       = CompareEQ          : r1_1, r1_2
#  354|     v1_4(void)       = ConditionalBranch  : r1_3
#-----|   False -> Block 3
#-----|   True -> Block 2

#  355|   Block 2
#  355|     v2_0(void) = NoOp : 
#-----|   Goto -> Block 4

#  356|   Block 3
#  356|     r3_0(int)        = Constant[1]        : 
#  356|     r3_1(glval<int>) = VariableAddress[n] : 
#  356|     r3_2(int)        = Load               : &:r3_1, ~mu0_2
#  356|     r3_3(int)        = Sub                : r3_2, r3_0
#  356|     mu3_4(int)       = Store              : &:r3_1, r3_3
#-----|   Goto (back edge) -> Block 5

#  357|   Block 4
#  357|     v4_0(void) = NoOp         : 
#  358|     v4_1(void) = NoOp         : 
#  352|     v4_2(void) = ReturnVoid   : 
#  352|     v4_3(void) = UnmodeledUse : mu*
#  352|     v4_4(void) = AliasedUse   : ~mu0_2
#  352|     v4_5(void) = ExitFunction : 

#  353|   Block 5
#  353|     r5_0(glval<int>) = VariableAddress[n] : 
#  353|     r5_1(int)        = Load               : &:r5_0, ~mu0_2
#  353|     r5_2(int)        = Constant[0]        : 
#  353|     r5_3(bool)       = CompareGT          : r5_1, r5_2
#  353|     v5_4(void)       = ConditionalBranch  : r5_3
#-----|   False -> Block 4
#-----|   True -> Block 1

#  360| void Continue(int)
#  360|   Block 0
#  360|     v0_0(void)       = EnterFunction          : 
#  360|     mu0_1(unknown)   = AliasedDefinition      : 
#  360|     mu0_2(unknown)   = UnmodeledDefinition    : 
#  360|     r0_3(glval<int>) = VariableAddress[n]     : 
#  360|     mu0_4(int)       = InitializeParameter[n] : &:r0_3
#-----|   Goto -> Block 1

#  362|   Block 1
#  362|     r1_0(glval<int>) = VariableAddress[n] : 
#  362|     r1_1(int)        = Load               : &:r1_0, ~mu0_2
#  362|     r1_2(int)        = Constant[1]        : 
#  362|     r1_3(bool)       = CompareEQ          : r1_1, r1_2
#  362|     v1_4(void)       = ConditionalBranch  : r1_3
#-----|   False -> Block 3
#-----|   True -> Block 2

#  363|   Block 2
#  363|     v2_0(void) = NoOp : 
#-----|   Goto -> Block 4

#  365|   Block 3
#  365|     r3_0(int)        = Constant[1]        : 
#  365|     r3_1(glval<int>) = VariableAddress[n] : 
#  365|     r3_2(int)        = Load               : &:r3_1, ~mu0_2
#  365|     r3_3(int)        = Sub                : r3_2, r3_0
#  365|     mu3_4(int)       = Store              : &:r3_1, r3_3
#-----|   Goto -> Block 4

#  361|   Block 4
#  361|     v4_0(void)       = NoOp               : 
#  366|     r4_1(glval<int>) = VariableAddress[n] : 
#  366|     r4_2(int)        = Load               : &:r4_1, ~mu0_2
#  366|     r4_3(int)        = Constant[0]        : 
#  366|     r4_4(bool)       = CompareGT          : r4_2, r4_3
#  366|     v4_5(void)       = ConditionalBranch  : r4_4
#-----|   False -> Block 5
#-----|   True (back edge) -> Block 1

#  367|   Block 5
#  367|     v5_0(void) = NoOp         : 
#  360|     v5_1(void) = ReturnVoid   : 
#  360|     v5_2(void) = UnmodeledUse : mu*
#  360|     v5_3(void) = AliasedUse   : ~mu0_2
#  360|     v5_4(void) = ExitFunction : 

#  372| void Call()
#  372|   Block 0
#  372|     v0_0(void)           = EnterFunction             : 
#  372|     mu0_1(unknown)       = AliasedDefinition         : 
#  372|     mu0_2(unknown)       = UnmodeledDefinition       : 
#  373|     r0_3(glval<unknown>) = FunctionAddress[VoidFunc] : 
#  373|     v0_4(void)           = Call                      : func:r0_3
#  373|     mu0_5(unknown)       = ^CallSideEffect           : ~mu0_2
#  374|     v0_6(void)           = NoOp                      : 
#  372|     v0_7(void)           = ReturnVoid                : 
#  372|     v0_8(void)           = UnmodeledUse              : mu*
#  372|     v0_9(void)           = AliasedUse                : ~mu0_2
#  372|     v0_10(void)          = ExitFunction              : 

#  376| int CallAdd(int, int)
#  376|   Block 0
#  376|     v0_0(void)           = EnterFunction            : 
#  376|     mu0_1(unknown)       = AliasedDefinition        : 
#  376|     mu0_2(unknown)       = UnmodeledDefinition      : 
#  376|     r0_3(glval<int>)     = VariableAddress[x]       : 
#  376|     mu0_4(int)           = InitializeParameter[x]   : &:r0_3
#  376|     r0_5(glval<int>)     = VariableAddress[y]       : 
#  376|     mu0_6(int)           = InitializeParameter[y]   : &:r0_5
#  377|     r0_7(glval<int>)     = VariableAddress[#return] : 
#  377|     r0_8(glval<unknown>) = FunctionAddress[Add]     : 
#  377|     r0_9(glval<int>)     = VariableAddress[x]       : 
#  377|     r0_10(int)           = Load                     : &:r0_9, ~mu0_2
#  377|     r0_11(glval<int>)    = VariableAddress[y]       : 
#  377|     r0_12(int)           = Load                     : &:r0_11, ~mu0_2
#  377|     r0_13(int)           = Call                     : func:r0_8, 0:r0_10, 1:r0_12
#  377|     mu0_14(unknown)      = ^CallSideEffect          : ~mu0_2
#  377|     mu0_15(int)          = Store                    : &:r0_7, r0_13
#  376|     r0_16(glval<int>)    = VariableAddress[#return] : 
#  376|     v0_17(void)          = ReturnValue              : &:r0_16, ~mu0_2
#  376|     v0_18(void)          = UnmodeledUse             : mu*
#  376|     v0_19(void)          = AliasedUse               : ~mu0_2
#  376|     v0_20(void)          = ExitFunction             : 

#  380| int Comma(int, int)
#  380|   Block 0
#  380|     v0_0(void)            = EnterFunction             : 
#  380|     mu0_1(unknown)        = AliasedDefinition         : 
#  380|     mu0_2(unknown)        = UnmodeledDefinition       : 
#  380|     r0_3(glval<int>)      = VariableAddress[x]        : 
#  380|     mu0_4(int)            = InitializeParameter[x]    : &:r0_3
#  380|     r0_5(glval<int>)      = VariableAddress[y]        : 
#  380|     mu0_6(int)            = InitializeParameter[y]    : &:r0_5
#  381|     r0_7(glval<int>)      = VariableAddress[#return]  : 
#  381|     r0_8(glval<unknown>)  = FunctionAddress[VoidFunc] : 
#  381|     v0_9(void)            = Call                      : func:r0_8
#  381|     mu0_10(unknown)       = ^CallSideEffect           : ~mu0_2
#  381|     r0_11(glval<unknown>) = FunctionAddress[CallAdd]  : 
#  381|     r0_12(glval<int>)     = VariableAddress[x]        : 
#  381|     r0_13(int)            = Load                      : &:r0_12, ~mu0_2
#  381|     r0_14(glval<int>)     = VariableAddress[y]        : 
#  381|     r0_15(int)            = Load                      : &:r0_14, ~mu0_2
#  381|     r0_16(int)            = Call                      : func:r0_11, 0:r0_13, 1:r0_15
#  381|     mu0_17(unknown)       = ^CallSideEffect           : ~mu0_2
#  381|     r0_18(int)            = CopyValue                 : r0_16
#  381|     mu0_19(int)           = Store                     : &:r0_7, r0_18
#  380|     r0_20(glval<int>)     = VariableAddress[#return]  : 
#  380|     v0_21(void)           = ReturnValue               : &:r0_20, ~mu0_2
#  380|     v0_22(void)           = UnmodeledUse              : mu*
#  380|     v0_23(void)           = AliasedUse                : ~mu0_2
#  380|     v0_24(void)           = ExitFunction              : 

#  384| void Switch(int)
#  384|   Block 0
#  384|     v0_0(void)       = EnterFunction          : 
#  384|     mu0_1(unknown)   = AliasedDefinition      : 
#  384|     mu0_2(unknown)   = UnmodeledDefinition    : 
#  384|     r0_3(glval<int>) = VariableAddress[x]     : 
#  384|     mu0_4(int)       = InitializeParameter[x] : &:r0_3
#  385|     r0_5(glval<int>) = VariableAddress[y]     : 
#  385|     mu0_6(int)       = Uninitialized[y]       : &:r0_5
#  386|     r0_7(glval<int>) = VariableAddress[x]     : 
#  386|     r0_8(int)        = Load                   : &:r0_7, ~mu0_2
#  386|     v0_9(void)       = Switch                 : r0_8
#-----|   Case[-1] -> Block 2
#-----|   Case[1] -> Block 3
#-----|   Case[2] -> Block 4
#-----|   Case[3] -> Block 5
#-----|   Case[4] -> Block 6
#-----|   Default -> Block 7

#  387|   Block 1
#  387|     r1_0(int)        = Constant[1234]     : 
#  387|     r1_1(glval<int>) = VariableAddress[y] : 
#  387|     mu1_2(int)       = Store              : &:r1_1, r1_0
#-----|   Goto -> Block 2

#  389|   Block 2
#  389|     v2_0(void)       = NoOp               : 
#  390|     r2_1(int)        = Constant[-1]       : 
#  390|     r2_2(glval<int>) = VariableAddress[y] : 
#  390|     mu2_3(int)       = Store              : &:r2_2, r2_1
#  391|     v2_4(void)       = NoOp               : 
#-----|   Goto -> Block 9

#  393|   Block 3
#  393|     v3_0(void) = NoOp : 
#-----|   Goto -> Block 4

#  394|   Block 4
#  394|     v4_0(void)       = NoOp               : 
#  395|     r4_1(int)        = Constant[1]        : 
#  395|     r4_2(glval<int>) = VariableAddress[y] : 
#  395|     mu4_3(int)       = Store              : &:r4_2, r4_1
#  396|     v4_4(void)       = NoOp               : 
#-----|   Goto -> Block 9

#  398|   Block 5
#  398|     v5_0(void)       = NoOp               : 
#  399|     r5_1(int)        = Constant[3]        : 
#  399|     r5_2(glval<int>) = VariableAddress[y] : 
#  399|     mu5_3(int)       = Store              : &:r5_2, r5_1
#-----|   Goto -> Block 6

#  400|   Block 6
#  400|     v6_0(void)       = NoOp               : 
#  401|     r6_1(int)        = Constant[4]        : 
#  401|     r6_2(glval<int>) = VariableAddress[y] : 
#  401|     mu6_3(int)       = Store              : &:r6_2, r6_1
#  402|     v6_4(void)       = NoOp               : 
#-----|   Goto -> Block 9

#  404|   Block 7
#  404|     v7_0(void)       = NoOp               : 
#  405|     r7_1(int)        = Constant[0]        : 
#  405|     r7_2(glval<int>) = VariableAddress[y] : 
#  405|     mu7_3(int)       = Store              : &:r7_2, r7_1
#  406|     v7_4(void)       = NoOp               : 
#-----|   Goto -> Block 9

#  408|   Block 8
#  408|     r8_0(int)        = Constant[5678]     : 
#  408|     r8_1(glval<int>) = VariableAddress[y] : 
#  408|     mu8_2(int)       = Store              : &:r8_1, r8_0
#-----|   Goto -> Block 9

#  409|   Block 9
#  409|     v9_0(void) = NoOp         : 
#  410|     v9_1(void) = NoOp         : 
#  384|     v9_2(void) = ReturnVoid   : 
#  384|     v9_3(void) = UnmodeledUse : mu*
#  384|     v9_4(void) = AliasedUse   : ~mu0_2
#  384|     v9_5(void) = ExitFunction : 

#  422| Point ReturnStruct(Point)
#  422|   Block 0
#  422|     v0_0(void)         = EnterFunction            : 
#  422|     mu0_1(unknown)     = AliasedDefinition        : 
#  422|     mu0_2(unknown)     = UnmodeledDefinition      : 
#  422|     r0_3(glval<Point>) = VariableAddress[pt]      : 
#  422|     mu0_4(Point)       = InitializeParameter[pt]  : &:r0_3
#  423|     r0_5(glval<Point>) = VariableAddress[#return] : 
#  423|     r0_6(glval<Point>) = VariableAddress[pt]      : 
#  423|     r0_7(Point)        = Load                     : &:r0_6, ~mu0_2
#  423|     mu0_8(Point)       = Store                    : &:r0_5, r0_7
#  422|     r0_9(glval<Point>) = VariableAddress[#return] : 
#  422|     v0_10(void)        = ReturnValue              : &:r0_9, ~mu0_2
#  422|     v0_11(void)        = UnmodeledUse             : mu*
#  422|     v0_12(void)        = AliasedUse               : ~mu0_2
#  422|     v0_13(void)        = ExitFunction             : 

#  426| void FieldAccess()
#  426|   Block 0
#  426|     v0_0(void)          = EnterFunction       : 
#  426|     mu0_1(unknown)      = AliasedDefinition   : 
#  426|     mu0_2(unknown)      = UnmodeledDefinition : 
#  427|     r0_3(glval<Point>)  = VariableAddress[pt] : 
#  427|     mu0_4(Point)        = Uninitialized[pt]   : &:r0_3
#  428|     r0_5(int)           = Constant[5]         : 
#  428|     r0_6(glval<Point>)  = VariableAddress[pt] : 
#  428|     r0_7(glval<int>)    = FieldAddress[x]     : r0_6
#  428|     mu0_8(int)          = Store               : &:r0_7, r0_5
#  429|     r0_9(glval<Point>)  = VariableAddress[pt] : 
#  429|     r0_10(glval<int>)   = FieldAddress[x]     : r0_9
#  429|     r0_11(int)          = Load                : &:r0_10, ~mu0_2
#  429|     r0_12(glval<Point>) = VariableAddress[pt] : 
#  429|     r0_13(glval<int>)   = FieldAddress[y]     : r0_12
#  429|     mu0_14(int)         = Store               : &:r0_13, r0_11
#  430|     r0_15(glval<int *>) = VariableAddress[p]  : 
#  430|     r0_16(glval<Point>) = VariableAddress[pt] : 
#  430|     r0_17(glval<int>)   = FieldAddress[y]     : r0_16
#  430|     r0_18(int *)        = CopyValue           : r0_17
#  430|     mu0_19(int *)       = Store               : &:r0_15, r0_18
#  431|     v0_20(void)         = NoOp                : 
#  426|     v0_21(void)         = ReturnVoid          : 
#  426|     v0_22(void)         = UnmodeledUse        : mu*
#  426|     v0_23(void)         = AliasedUse          : ~mu0_2
#  426|     v0_24(void)         = ExitFunction        : 

#  433| void LogicalOr(bool, bool)
#  433|   Block 0
#  433|     v0_0(void)        = EnterFunction          : 
#  433|     mu0_1(unknown)    = AliasedDefinition      : 
#  433|     mu0_2(unknown)    = UnmodeledDefinition    : 
#  433|     r0_3(glval<bool>) = VariableAddress[a]     : 
#  433|     mu0_4(bool)       = InitializeParameter[a] : &:r0_3
#  433|     r0_5(glval<bool>) = VariableAddress[b]     : 
#  433|     mu0_6(bool)       = InitializeParameter[b] : &:r0_5
#  434|     r0_7(glval<int>)  = VariableAddress[x]     : 
#  434|     mu0_8(int)        = Uninitialized[x]       : &:r0_7
#  435|     r0_9(glval<bool>) = VariableAddress[a]     : 
#  435|     r0_10(bool)       = Load                   : &:r0_9, ~mu0_2
#  435|     v0_11(void)       = ConditionalBranch      : r0_10
#-----|   False -> Block 1
#-----|   True -> Block 2

#  435|   Block 1
#  435|     r1_0(glval<bool>) = VariableAddress[b] : 
#  435|     r1_1(bool)        = Load               : &:r1_0, ~mu0_2
#  435|     v1_2(void)        = ConditionalBranch  : r1_1
#-----|   False -> Block 3
#-----|   True -> Block 2

#  436|   Block 2
#  436|     r2_0(int)        = Constant[7]        : 
#  436|     r2_1(glval<int>) = VariableAddress[x] : 
#  436|     mu2_2(int)       = Store              : &:r2_1, r2_0
#-----|   Goto -> Block 3

#  439|   Block 3
#  439|     r3_0(glval<bool>) = VariableAddress[a] : 
#  439|     r3_1(bool)        = Load               : &:r3_0, ~mu0_2
#  439|     v3_2(void)        = ConditionalBranch  : r3_1
#-----|   False -> Block 4
#-----|   True -> Block 5

#  439|   Block 4
#  439|     r4_0(glval<bool>) = VariableAddress[b] : 
#  439|     r4_1(bool)        = Load               : &:r4_0, ~mu0_2
#  439|     v4_2(void)        = ConditionalBranch  : r4_1
#-----|   False -> Block 6
#-----|   True -> Block 5

#  440|   Block 5
#  440|     r5_0(int)        = Constant[1]        : 
#  440|     r5_1(glval<int>) = VariableAddress[x] : 
#  440|     mu5_2(int)       = Store              : &:r5_1, r5_0
#-----|   Goto -> Block 7

#  443|   Block 6
#  443|     r6_0(int)        = Constant[5]        : 
#  443|     r6_1(glval<int>) = VariableAddress[x] : 
#  443|     mu6_2(int)       = Store              : &:r6_1, r6_0
#-----|   Goto -> Block 7

#  445|   Block 7
#  445|     v7_0(void) = NoOp         : 
#  433|     v7_1(void) = ReturnVoid   : 
#  433|     v7_2(void) = UnmodeledUse : mu*
#  433|     v7_3(void) = AliasedUse   : ~mu0_2
#  433|     v7_4(void) = ExitFunction : 

#  447| void LogicalAnd(bool, bool)
#  447|   Block 0
#  447|     v0_0(void)        = EnterFunction          : 
#  447|     mu0_1(unknown)    = AliasedDefinition      : 
#  447|     mu0_2(unknown)    = UnmodeledDefinition    : 
#  447|     r0_3(glval<bool>) = VariableAddress[a]     : 
#  447|     mu0_4(bool)       = InitializeParameter[a] : &:r0_3
#  447|     r0_5(glval<bool>) = VariableAddress[b]     : 
#  447|     mu0_6(bool)       = InitializeParameter[b] : &:r0_5
#  448|     r0_7(glval<int>)  = VariableAddress[x]     : 
#  448|     mu0_8(int)        = Uninitialized[x]       : &:r0_7
#  449|     r0_9(glval<bool>) = VariableAddress[a]     : 
#  449|     r0_10(bool)       = Load                   : &:r0_9, ~mu0_2
#  449|     v0_11(void)       = ConditionalBranch      : r0_10
#-----|   False -> Block 3
#-----|   True -> Block 1

#  449|   Block 1
#  449|     r1_0(glval<bool>) = VariableAddress[b] : 
#  449|     r1_1(bool)        = Load               : &:r1_0, ~mu0_2
#  449|     v1_2(void)        = ConditionalBranch  : r1_1
#-----|   False -> Block 3
#-----|   True -> Block 2

#  450|   Block 2
#  450|     r2_0(int)        = Constant[7]        : 
#  450|     r2_1(glval<int>) = VariableAddress[x] : 
#  450|     mu2_2(int)       = Store              : &:r2_1, r2_0
#-----|   Goto -> Block 3

#  453|   Block 3
#  453|     r3_0(glval<bool>) = VariableAddress[a] : 
#  453|     r3_1(bool)        = Load               : &:r3_0, ~mu0_2
#  453|     v3_2(void)        = ConditionalBranch  : r3_1
#-----|   False -> Block 6
#-----|   True -> Block 4

#  453|   Block 4
#  453|     r4_0(glval<bool>) = VariableAddress[b] : 
#  453|     r4_1(bool)        = Load               : &:r4_0, ~mu0_2
#  453|     v4_2(void)        = ConditionalBranch  : r4_1
#-----|   False -> Block 6
#-----|   True -> Block 5

#  454|   Block 5
#  454|     r5_0(int)        = Constant[1]        : 
#  454|     r5_1(glval<int>) = VariableAddress[x] : 
#  454|     mu5_2(int)       = Store              : &:r5_1, r5_0
#-----|   Goto -> Block 7

#  457|   Block 6
#  457|     r6_0(int)        = Constant[5]        : 
#  457|     r6_1(glval<int>) = VariableAddress[x] : 
#  457|     mu6_2(int)       = Store              : &:r6_1, r6_0
#-----|   Goto -> Block 7

#  459|   Block 7
#  459|     v7_0(void) = NoOp         : 
#  447|     v7_1(void) = ReturnVoid   : 
#  447|     v7_2(void) = UnmodeledUse : mu*
#  447|     v7_3(void) = AliasedUse   : ~mu0_2
#  447|     v7_4(void) = ExitFunction : 

#  461| void LogicalNot(bool, bool)
#  461|   Block 0
#  461|     v0_0(void)        = EnterFunction          : 
#  461|     mu0_1(unknown)    = AliasedDefinition      : 
#  461|     mu0_2(unknown)    = UnmodeledDefinition    : 
#  461|     r0_3(glval<bool>) = VariableAddress[a]     : 
#  461|     mu0_4(bool)       = InitializeParameter[a] : &:r0_3
#  461|     r0_5(glval<bool>) = VariableAddress[b]     : 
#  461|     mu0_6(bool)       = InitializeParameter[b] : &:r0_5
#  462|     r0_7(glval<int>)  = VariableAddress[x]     : 
#  462|     mu0_8(int)        = Uninitialized[x]       : &:r0_7
#  463|     r0_9(glval<bool>) = VariableAddress[a]     : 
#  463|     r0_10(bool)       = Load                   : &:r0_9, ~mu0_2
#  463|     v0_11(void)       = ConditionalBranch      : r0_10
#-----|   False -> Block 1
#-----|   True -> Block 2

#  464|   Block 1
#  464|     r1_0(int)        = Constant[1]        : 
#  464|     r1_1(glval<int>) = VariableAddress[x] : 
#  464|     mu1_2(int)       = Store              : &:r1_1, r1_0
#-----|   Goto -> Block 2

#  467|   Block 2
#  467|     r2_0(glval<bool>) = VariableAddress[a] : 
#  467|     r2_1(bool)        = Load               : &:r2_0, ~mu0_2
#  467|     v2_2(void)        = ConditionalBranch  : r2_1
#-----|   False -> Block 4
#-----|   True -> Block 3

#  467|   Block 3
#  467|     r3_0(glval<bool>) = VariableAddress[b] : 
#  467|     r3_1(bool)        = Load               : &:r3_0, ~mu0_2
#  467|     v3_2(void)        = ConditionalBranch  : r3_1
#-----|   False -> Block 4
#-----|   True -> Block 5

#  468|   Block 4
#  468|     r4_0(int)        = Constant[2]        : 
#  468|     r4_1(glval<int>) = VariableAddress[x] : 
#  468|     mu4_2(int)       = Store              : &:r4_1, r4_0
#-----|   Goto -> Block 6

#  471|   Block 5
#  471|     r5_0(int)        = Constant[3]        : 
#  471|     r5_1(glval<int>) = VariableAddress[x] : 
#  471|     mu5_2(int)       = Store              : &:r5_1, r5_0
#-----|   Goto -> Block 6

#  473|   Block 6
#  473|     v6_0(void) = NoOp         : 
#  461|     v6_1(void) = ReturnVoid   : 
#  461|     v6_2(void) = UnmodeledUse : mu*
#  461|     v6_3(void) = AliasedUse   : ~mu0_2
#  461|     v6_4(void) = ExitFunction : 

#  475| void ConditionValues(bool, bool)
#  475|   Block 0
#  475|     v0_0(void)        = EnterFunction          : 
#  475|     mu0_1(unknown)    = AliasedDefinition      : 
#  475|     mu0_2(unknown)    = UnmodeledDefinition    : 
#  475|     r0_3(glval<bool>) = VariableAddress[a]     : 
#  475|     mu0_4(bool)       = InitializeParameter[a] : &:r0_3
#  475|     r0_5(glval<bool>) = VariableAddress[b]     : 
#  475|     mu0_6(bool)       = InitializeParameter[b] : &:r0_5
#  476|     r0_7(glval<bool>) = VariableAddress[x]     : 
#  476|     mu0_8(bool)       = Uninitialized[x]       : &:r0_7
#  477|     r0_9(glval<bool>) = VariableAddress[a]     : 
#  477|     r0_10(bool)       = Load                   : &:r0_9, ~mu0_2
#  477|     v0_11(void)       = ConditionalBranch      : r0_10
#-----|   False -> Block 10
#-----|   True -> Block 1

#  477|   Block 1
#  477|     r1_0(glval<bool>) = VariableAddress[b] : 
#  477|     r1_1(bool)        = Load               : &:r1_0, ~mu0_2
#  477|     v1_2(void)        = ConditionalBranch  : r1_1
#-----|   False -> Block 10
#-----|   True -> Block 12

#  478|   Block 2
#  478|     r2_0(glval<bool>) = VariableAddress[#temp478:9] : 
#  478|     r2_1(bool)        = Constant[0]                 : 
#  478|     mu2_2(bool)       = Store                       : &:r2_0, r2_1
#-----|   Goto -> Block 3

#  478|   Block 3
#  478|     r3_0(glval<bool>) = VariableAddress[#temp478:9] : 
#  478|     r3_1(bool)        = Load                        : &:r3_0, ~mu0_2
#  478|     r3_2(glval<bool>) = VariableAddress[x]          : 
#  478|     mu3_3(bool)       = Store                       : &:r3_2, r3_1
#  479|     r3_4(glval<bool>) = VariableAddress[a]          : 
#  479|     r3_5(bool)        = Load                        : &:r3_4, ~mu0_2
#  479|     v3_6(void)        = ConditionalBranch           : r3_5
#-----|   False -> Block 9
#-----|   True -> Block 8

#  478|   Block 4
#  478|     r4_0(glval<bool>) = VariableAddress[#temp478:9] : 
#  478|     r4_1(bool)        = Constant[1]                 : 
#  478|     mu4_2(bool)       = Store                       : &:r4_0, r4_1
#-----|   Goto -> Block 3

#  478|   Block 5
#  478|     r5_0(glval<bool>) = VariableAddress[b] : 
#  478|     r5_1(bool)        = Load               : &:r5_0, ~mu0_2
#  478|     v5_2(void)        = ConditionalBranch  : r5_1
#-----|   False -> Block 2
#-----|   True -> Block 4

#  479|   Block 6
#  479|     r6_0(glval<bool>) = VariableAddress[#temp479:11] : 
#  479|     r6_1(bool)        = Constant[0]                  : 
#  479|     mu6_2(bool)       = Store                        : &:r6_0, r6_1
#-----|   Goto -> Block 7

#  479|   Block 7
#  479|     r7_0(glval<bool>) = VariableAddress[#temp479:11] : 
#  479|     r7_1(bool)        = Load                         : &:r7_0, ~mu0_2
#  479|     r7_2(bool)        = LogicalNot                   : r7_1
#  479|     r7_3(glval<bool>) = VariableAddress[x]           : 
#  479|     mu7_4(bool)       = Store                        : &:r7_3, r7_2
#  480|     v7_5(void)        = NoOp                         : 
#  475|     v7_6(void)        = ReturnVoid                   : 
#  475|     v7_7(void)        = UnmodeledUse                 : mu*
#  475|     v7_8(void)        = AliasedUse                   : ~mu0_2
#  475|     v7_9(void)        = ExitFunction                 : 

#  479|   Block 8
#  479|     r8_0(glval<bool>) = VariableAddress[#temp479:11] : 
#  479|     r8_1(bool)        = Constant[1]                  : 
#  479|     mu8_2(bool)       = Store                        : &:r8_0, r8_1
#-----|   Goto -> Block 7

#  479|   Block 9
#  479|     r9_0(glval<bool>) = VariableAddress[b] : 
#  479|     r9_1(bool)        = Load               : &:r9_0, ~mu0_2
#  479|     v9_2(void)        = ConditionalBranch  : r9_1
#-----|   False -> Block 6
#-----|   True -> Block 8

#  477|   Block 10
#  477|     r10_0(glval<bool>) = VariableAddress[#temp477:9] : 
#  477|     r10_1(bool)        = Constant[0]                 : 
#  477|     mu10_2(bool)       = Store                       : &:r10_0, r10_1
#-----|   Goto -> Block 11

#  477|   Block 11
#  477|     r11_0(glval<bool>) = VariableAddress[#temp477:9] : 
#  477|     r11_1(bool)        = Load                        : &:r11_0, ~mu0_2
#  477|     r11_2(glval<bool>) = VariableAddress[x]          : 
#  477|     mu11_3(bool)       = Store                       : &:r11_2, r11_1
#  478|     r11_4(glval<bool>) = VariableAddress[a]          : 
#  478|     r11_5(bool)        = Load                        : &:r11_4, ~mu0_2
#  478|     v11_6(void)        = ConditionalBranch           : r11_5
#-----|   False -> Block 5
#-----|   True -> Block 4

#  477|   Block 12
#  477|     r12_0(glval<bool>) = VariableAddress[#temp477:9] : 
#  477|     r12_1(bool)        = Constant[1]                 : 
#  477|     mu12_2(bool)       = Store                       : &:r12_0, r12_1
#-----|   Goto -> Block 11

#  482| void Conditional(bool, int, int)
#  482|   Block 0
#  482|     v0_0(void)         = EnterFunction          : 
#  482|     mu0_1(unknown)     = AliasedDefinition      : 
#  482|     mu0_2(unknown)     = UnmodeledDefinition    : 
#  482|     r0_3(glval<bool>)  = VariableAddress[a]     : 
#  482|     mu0_4(bool)        = InitializeParameter[a] : &:r0_3
#  482|     r0_5(glval<int>)   = VariableAddress[x]     : 
#  482|     mu0_6(int)         = InitializeParameter[x] : &:r0_5
#  482|     r0_7(glval<int>)   = VariableAddress[y]     : 
#  482|     mu0_8(int)         = InitializeParameter[y] : &:r0_7
#  483|     r0_9(glval<int>)   = VariableAddress[z]     : 
#  483|     r0_10(glval<bool>) = VariableAddress[a]     : 
#  483|     r0_11(bool)        = Load                   : &:r0_10, ~mu0_2
#  483|     v0_12(void)        = ConditionalBranch      : r0_11
#-----|   False -> Block 2
#-----|   True -> Block 1

#  483|   Block 1
#  483|     r1_0(glval<int>) = VariableAddress[x]           : 
#  483|     r1_1(int)        = Load                         : &:r1_0, ~mu0_2
#  483|     r1_2(glval<int>) = VariableAddress[#temp483:13] : 
#  483|     mu1_3(int)       = Store                        : &:r1_2, r1_1
#-----|   Goto -> Block 3

#  483|   Block 2
#  483|     r2_0(glval<int>) = VariableAddress[y]           : 
#  483|     r2_1(int)        = Load                         : &:r2_0, ~mu0_2
#  483|     r2_2(glval<int>) = VariableAddress[#temp483:13] : 
#  483|     mu2_3(int)       = Store                        : &:r2_2, r2_1
#-----|   Goto -> Block 3

#  483|   Block 3
#  483|     r3_0(glval<int>) = VariableAddress[#temp483:13] : 
#  483|     r3_1(int)        = Load                         : &:r3_0, ~mu0_2
#  483|     mu3_2(int)       = Store                        : &:r0_9, r3_1
#  484|     v3_3(void)       = NoOp                         : 
#  482|     v3_4(void)       = ReturnVoid                   : 
#  482|     v3_5(void)       = UnmodeledUse                 : mu*
#  482|     v3_6(void)       = AliasedUse                   : ~mu0_2
#  482|     v3_7(void)       = ExitFunction                 : 

#  486| void Conditional_LValue(bool)
#  486|   Block 0
#  486|     v0_0(void)         = EnterFunction          : 
#  486|     mu0_1(unknown)     = AliasedDefinition      : 
#  486|     mu0_2(unknown)     = UnmodeledDefinition    : 
#  486|     r0_3(glval<bool>)  = VariableAddress[a]     : 
#  486|     mu0_4(bool)        = InitializeParameter[a] : &:r0_3
#  487|     r0_5(glval<int>)   = VariableAddress[x]     : 
#  487|     mu0_6(int)         = Uninitialized[x]       : &:r0_5
#  488|     r0_7(glval<int>)   = VariableAddress[y]     : 
#  488|     mu0_8(int)         = Uninitialized[y]       : &:r0_7
#  489|     r0_9(int)          = Constant[5]            : 
#  489|     r0_10(glval<bool>) = VariableAddress[a]     : 
#  489|     r0_11(bool)        = Load                   : &:r0_10, ~mu0_2
#  489|     v0_12(void)        = ConditionalBranch      : r0_11
#-----|   False -> Block 3
#-----|   True -> Block 2

#  489|   Block 1
#  489|     r1_0(glval<unknown>) = VariableAddress[#temp489:6] : 
#  489|     r1_1(glval<int>)     = Load                        : &:r1_0, ~mu0_2
#  489|     mu1_2(int)           = Store                       : &:r1_1, r0_9
#  490|     v1_3(void)           = NoOp                        : 
#  486|     v1_4(void)           = ReturnVoid                  : 
#  486|     v1_5(void)           = UnmodeledUse                : mu*
#  486|     v1_6(void)           = AliasedUse                  : ~mu0_2
#  486|     v1_7(void)           = ExitFunction                : 

#  489|   Block 2
#  489|     r2_0(glval<int>)     = VariableAddress[x]          : 
#  489|     r2_1(glval<unknown>) = VariableAddress[#temp489:6] : 
#  489|     mu2_2(glval<int>)    = Store                       : &:r2_1, r2_0
#-----|   Goto -> Block 1

#  489|   Block 3
#  489|     r3_0(glval<int>)     = VariableAddress[y]          : 
#  489|     r3_1(glval<unknown>) = VariableAddress[#temp489:6] : 
#  489|     mu3_2(glval<int>)    = Store                       : &:r3_1, r3_0
#-----|   Goto -> Block 1

#  492| void Conditional_Void(bool)
#  492|   Block 0
#  492|     v0_0(void)        = EnterFunction          : 
#  492|     mu0_1(unknown)    = AliasedDefinition      : 
#  492|     mu0_2(unknown)    = UnmodeledDefinition    : 
#  492|     r0_3(glval<bool>) = VariableAddress[a]     : 
#  492|     mu0_4(bool)       = InitializeParameter[a] : &:r0_3
#  493|     r0_5(glval<bool>) = VariableAddress[a]     : 
#  493|     r0_6(bool)        = Load                   : &:r0_5, ~mu0_2
#  493|     v0_7(void)        = ConditionalBranch      : r0_6
#-----|   False -> Block 3
#-----|   True -> Block 2

#  494|   Block 1
#  494|     v1_0(void) = NoOp         : 
#  492|     v1_1(void) = ReturnVoid   : 
#  492|     v1_2(void) = UnmodeledUse : mu*
#  492|     v1_3(void) = AliasedUse   : ~mu0_2
#  492|     v1_4(void) = ExitFunction : 

#  493|   Block 2
#  493|     r2_0(glval<unknown>) = FunctionAddress[VoidFunc] : 
#  493|     v2_1(void)           = Call                      : func:r2_0
#  493|     mu2_2(unknown)       = ^CallSideEffect           : ~mu0_2
#-----|   Goto -> Block 1

#  493|   Block 3
#  493|     r3_0(glval<unknown>) = FunctionAddress[VoidFunc] : 
#  493|     v3_1(void)           = Call                      : func:r3_0
#  493|     mu3_2(unknown)       = ^CallSideEffect           : ~mu0_2
#-----|   Goto -> Block 1

#  496| void Nullptr()
#  496|   Block 0
#  496|     v0_0(void)          = EnterFunction       : 
#  496|     mu0_1(unknown)      = AliasedDefinition   : 
#  496|     mu0_2(unknown)      = UnmodeledDefinition : 
#  497|     r0_3(glval<int *>)  = VariableAddress[p]  : 
#  497|     r0_4(int *)         = Constant[0]         : 
#  497|     mu0_5(int *)        = Store               : &:r0_3, r0_4
#  498|     r0_6(glval<int *>)  = VariableAddress[q]  : 
#  498|     r0_7(int *)         = Constant[0]         : 
#  498|     mu0_8(int *)        = Store               : &:r0_6, r0_7
#  499|     r0_9(int *)         = Constant[0]         : 
#  499|     r0_10(glval<int *>) = VariableAddress[p]  : 
#  499|     mu0_11(int *)       = Store               : &:r0_10, r0_9
#  500|     r0_12(int *)        = Constant[0]         : 
#  500|     r0_13(glval<int *>) = VariableAddress[q]  : 
#  500|     mu0_14(int *)       = Store               : &:r0_13, r0_12
#  501|     v0_15(void)         = NoOp                : 
#  496|     v0_16(void)         = ReturnVoid          : 
#  496|     v0_17(void)         = UnmodeledUse        : mu*
#  496|     v0_18(void)         = AliasedUse          : ~mu0_2
#  496|     v0_19(void)         = ExitFunction        : 

#  503| void InitList(int, float)
#  503|   Block 0
#  503|     v0_0(void)          = EnterFunction          : 
#  503|     mu0_1(unknown)      = AliasedDefinition      : 
#  503|     mu0_2(unknown)      = UnmodeledDefinition    : 
#  503|     r0_3(glval<int>)    = VariableAddress[x]     : 
#  503|     mu0_4(int)          = InitializeParameter[x] : &:r0_3
#  503|     r0_5(glval<float>)  = VariableAddress[f]     : 
#  503|     mu0_6(float)        = InitializeParameter[f] : &:r0_5
#  504|     r0_7(glval<Point>)  = VariableAddress[pt1]   : 
#  504|     mu0_8(Point)        = Uninitialized[pt1]     : &:r0_7
#  504|     r0_9(glval<int>)    = FieldAddress[x]        : r0_7
#  504|     r0_10(glval<int>)   = VariableAddress[x]     : 
#  504|     r0_11(int)          = Load                   : &:r0_10, ~mu0_2
#  504|     mu0_12(int)         = Store                  : &:r0_9, r0_11
#  504|     r0_13(glval<int>)   = FieldAddress[y]        : r0_7
#  504|     r0_14(glval<float>) = VariableAddress[f]     : 
#  504|     r0_15(float)        = Load                   : &:r0_14, ~mu0_2
#  504|     r0_16(int)          = Convert                : r0_15
#  504|     mu0_17(int)         = Store                  : &:r0_13, r0_16
#  505|     r0_18(glval<Point>) = VariableAddress[pt2]   : 
#  505|     mu0_19(Point)       = Uninitialized[pt2]     : &:r0_18
#  505|     r0_20(glval<int>)   = FieldAddress[x]        : r0_18
#  505|     r0_21(glval<int>)   = VariableAddress[x]     : 
#  505|     r0_22(int)          = Load                   : &:r0_21, ~mu0_2
#  505|     mu0_23(int)         = Store                  : &:r0_20, r0_22
#  505|     r0_24(glval<int>)   = FieldAddress[y]        : r0_18
#  505|     r0_25(int)          = Constant[0]            : 
#  505|     mu0_26(int)         = Store                  : &:r0_24, r0_25
#  506|     r0_27(glval<Point>) = VariableAddress[pt3]   : 
#  506|     mu0_28(Point)       = Uninitialized[pt3]     : &:r0_27
#  506|     r0_29(glval<int>)   = FieldAddress[x]        : r0_27
#  506|     r0_30(int)          = Constant[0]            : 
#  506|     mu0_31(int)         = Store                  : &:r0_29, r0_30
#  506|     r0_32(glval<int>)   = FieldAddress[y]        : r0_27
#  506|     r0_33(int)          = Constant[0]            : 
#  506|     mu0_34(int)         = Store                  : &:r0_32, r0_33
#  508|     r0_35(glval<int>)   = VariableAddress[x1]    : 
#  508|     r0_36(int)          = Constant[1]            : 
#  508|     mu0_37(int)         = Store                  : &:r0_35, r0_36
#  509|     r0_38(glval<int>)   = VariableAddress[x2]    : 
#  509|     r0_39(int)          = Constant[0]            : 
#  509|     mu0_40(int)         = Store                  : &:r0_38, r0_39
#  510|     v0_41(void)         = NoOp                   : 
#  503|     v0_42(void)         = ReturnVoid             : 
#  503|     v0_43(void)         = UnmodeledUse           : mu*
#  503|     v0_44(void)         = AliasedUse             : ~mu0_2
#  503|     v0_45(void)         = ExitFunction           : 

#  512| void NestedInitList(int, float)
#  512|   Block 0
#  512|     v0_0(void)          = EnterFunction             : 
#  512|     mu0_1(unknown)      = AliasedDefinition         : 
#  512|     mu0_2(unknown)      = UnmodeledDefinition       : 
#  512|     r0_3(glval<int>)    = VariableAddress[x]        : 
#  512|     mu0_4(int)          = InitializeParameter[x]    : &:r0_3
#  512|     r0_5(glval<float>)  = VariableAddress[f]        : 
#  512|     mu0_6(float)        = InitializeParameter[f]    : &:r0_5
#  513|     r0_7(glval<Rect>)   = VariableAddress[r1]       : 
#  513|     mu0_8(Rect)         = Uninitialized[r1]         : &:r0_7
#  513|     r0_9(glval<Point>)  = FieldAddress[topLeft]     : r0_7
#  513|     r0_10(Point)        = Constant[0]               : 
#  513|     mu0_11(Point)       = Store                     : &:r0_9, r0_10
#  513|     r0_12(glval<Point>) = FieldAddress[bottomRight] : r0_7
#  513|     r0_13(Point)        = Constant[0]               : 
#  513|     mu0_14(Point)       = Store                     : &:r0_12, r0_13
#  514|     r0_15(glval<Rect>)  = VariableAddress[r2]       : 
#  514|     mu0_16(Rect)        = Uninitialized[r2]         : &:r0_15
#  514|     r0_17(glval<Point>) = FieldAddress[topLeft]     : r0_15
#  514|     r0_18(glval<int>)   = FieldAddress[x]           : r0_17
#  514|     r0_19(glval<int>)   = VariableAddress[x]        : 
#  514|     r0_20(int)          = Load                      : &:r0_19, ~mu0_2
#  514|     mu0_21(int)         = Store                     : &:r0_18, r0_20
#  514|     r0_22(glval<int>)   = FieldAddress[y]           : r0_17
#  514|     r0_23(glval<float>) = VariableAddress[f]        : 
#  514|     r0_24(float)        = Load                      : &:r0_23, ~mu0_2
#  514|     r0_25(int)          = Convert                   : r0_24
#  514|     mu0_26(int)         = Store                     : &:r0_22, r0_25
#  514|     r0_27(glval<Point>) = FieldAddress[bottomRight] : r0_15
#  514|     r0_28(Point)        = Constant[0]               : 
#  514|     mu0_29(Point)       = Store                     : &:r0_27, r0_28
#  515|     r0_30(glval<Rect>)  = VariableAddress[r3]       : 
#  515|     mu0_31(Rect)        = Uninitialized[r3]         : &:r0_30
#  515|     r0_32(glval<Point>) = FieldAddress[topLeft]     : r0_30
#  515|     r0_33(glval<int>)   = FieldAddress[x]           : r0_32
#  515|     r0_34(glval<int>)   = VariableAddress[x]        : 
#  515|     r0_35(int)          = Load                      : &:r0_34, ~mu0_2
#  515|     mu0_36(int)         = Store                     : &:r0_33, r0_35
#  515|     r0_37(glval<int>)   = FieldAddress[y]           : r0_32
#  515|     r0_38(glval<float>) = VariableAddress[f]        : 
#  515|     r0_39(float)        = Load                      : &:r0_38, ~mu0_2
#  515|     r0_40(int)          = Convert                   : r0_39
#  515|     mu0_41(int)         = Store                     : &:r0_37, r0_40
#  515|     r0_42(glval<Point>) = FieldAddress[bottomRight] : r0_30
#  515|     r0_43(glval<int>)   = FieldAddress[x]           : r0_42
#  515|     r0_44(glval<int>)   = VariableAddress[x]        : 
#  515|     r0_45(int)          = Load                      : &:r0_44, ~mu0_2
#  515|     mu0_46(int)         = Store                     : &:r0_43, r0_45
#  515|     r0_47(glval<int>)   = FieldAddress[y]           : r0_42
#  515|     r0_48(glval<float>) = VariableAddress[f]        : 
#  515|     r0_49(float)        = Load                      : &:r0_48, ~mu0_2
#  515|     r0_50(int)          = Convert                   : r0_49
#  515|     mu0_51(int)         = Store                     : &:r0_47, r0_50
#  516|     r0_52(glval<Rect>)  = VariableAddress[r4]       : 
#  516|     mu0_53(Rect)        = Uninitialized[r4]         : &:r0_52
#  516|     r0_54(glval<Point>) = FieldAddress[topLeft]     : r0_52
#  516|     r0_55(glval<int>)   = FieldAddress[x]           : r0_54
#  516|     r0_56(glval<int>)   = VariableAddress[x]        : 
#  516|     r0_57(int)          = Load                      : &:r0_56, ~mu0_2
#  516|     mu0_58(int)         = Store                     : &:r0_55, r0_57
#  516|     r0_59(glval<int>)   = FieldAddress[y]           : r0_54
#  516|     r0_60(int)          = Constant[0]               : 
#  516|     mu0_61(int)         = Store                     : &:r0_59, r0_60
#  516|     r0_62(glval<Point>) = FieldAddress[bottomRight] : r0_52
#  516|     r0_63(glval<int>)   = FieldAddress[x]           : r0_62
#  516|     r0_64(glval<int>)   = VariableAddress[x]        : 
#  516|     r0_65(int)          = Load                      : &:r0_64, ~mu0_2
#  516|     mu0_66(int)         = Store                     : &:r0_63, r0_65
#  516|     r0_67(glval<int>)   = FieldAddress[y]           : r0_62
#  516|     r0_68(int)          = Constant[0]               : 
#  516|     mu0_69(int)         = Store                     : &:r0_67, r0_68
#  517|     v0_70(void)         = NoOp                      : 
#  512|     v0_71(void)         = ReturnVoid                : 
#  512|     v0_72(void)         = UnmodeledUse              : mu*
#  512|     v0_73(void)         = AliasedUse                : ~mu0_2
#  512|     v0_74(void)         = ExitFunction              : 

#  519| void ArrayInit(int, float)
#  519|   Block 0
#  519|     v0_0(void)           = EnterFunction          : 
#  519|     mu0_1(unknown)       = AliasedDefinition      : 
#  519|     mu0_2(unknown)       = UnmodeledDefinition    : 
#  519|     r0_3(glval<int>)     = VariableAddress[x]     : 
#  519|     mu0_4(int)           = InitializeParameter[x] : &:r0_3
#  519|     r0_5(glval<float>)   = VariableAddress[f]     : 
#  519|     mu0_6(float)         = InitializeParameter[f] : &:r0_5
#  520|     r0_7(glval<int[3]>)  = VariableAddress[a1]    : 
#  520|     mu0_8(int[3])        = Uninitialized[a1]      : &:r0_7
#  520|     r0_9(int)            = Constant[0]            : 
#  520|     r0_10(glval<int>)    = PointerAdd[4]          : r0_7, r0_9
#  520|     r0_11(unknown[12])   = Constant[0]            : 
#  520|     mu0_12(unknown[12])  = Store                  : &:r0_10, r0_11
#  521|     r0_13(glval<int[3]>) = VariableAddress[a2]    : 
#  521|     mu0_14(int[3])       = Uninitialized[a2]      : &:r0_13
#  521|     r0_15(int)           = Constant[0]            : 
#  521|     r0_16(glval<int>)    = PointerAdd[4]          : r0_13, r0_15
#  521|     r0_17(glval<int>)    = VariableAddress[x]     : 
#  521|     r0_18(int)           = Load                   : &:r0_17, ~mu0_2
#  521|     mu0_19(int)          = Store                  : &:r0_16, r0_18
#  521|     r0_20(int)           = Constant[1]            : 
#  521|     r0_21(glval<int>)    = PointerAdd[4]          : r0_13, r0_20
#  521|     r0_22(glval<float>)  = VariableAddress[f]     : 
#  521|     r0_23(float)         = Load                   : &:r0_22, ~mu0_2
#  521|     r0_24(int)           = Convert                : r0_23
#  521|     mu0_25(int)          = Store                  : &:r0_21, r0_24
#  521|     r0_26(int)           = Constant[2]            : 
#  521|     r0_27(glval<int>)    = PointerAdd[4]          : r0_13, r0_26
#  521|     r0_28(int)           = Constant[0]            : 
#  521|     mu0_29(int)          = Store                  : &:r0_27, r0_28
#  522|     r0_30(glval<int[3]>) = VariableAddress[a3]    : 
#  522|     mu0_31(int[3])       = Uninitialized[a3]      : &:r0_30
#  522|     r0_32(int)           = Constant[0]            : 
#  522|     r0_33(glval<int>)    = PointerAdd[4]          : r0_30, r0_32
#  522|     r0_34(glval<int>)    = VariableAddress[x]     : 
#  522|     r0_35(int)           = Load                   : &:r0_34, ~mu0_2
#  522|     mu0_36(int)          = Store                  : &:r0_33, r0_35
#  522|     r0_37(int)           = Constant[1]            : 
#  522|     r0_38(glval<int>)    = PointerAdd[4]          : r0_30, r0_37
#  522|     r0_39(unknown[8])    = Constant[0]            : 
#  522|     mu0_40(unknown[8])   = Store                  : &:r0_38, r0_39
#  523|     v0_41(void)          = NoOp                   : 
#  519|     v0_42(void)          = ReturnVoid             : 
#  519|     v0_43(void)          = UnmodeledUse           : mu*
#  519|     v0_44(void)          = AliasedUse             : ~mu0_2
#  519|     v0_45(void)          = ExitFunction           : 

#  530| void UnionInit(int, float)
#  530|   Block 0
#  530|     v0_0(void)          = EnterFunction          : 
#  530|     mu0_1(unknown)      = AliasedDefinition      : 
#  530|     mu0_2(unknown)      = UnmodeledDefinition    : 
#  530|     r0_3(glval<int>)    = VariableAddress[x]     : 
#  530|     mu0_4(int)          = InitializeParameter[x] : &:r0_3
#  530|     r0_5(glval<float>)  = VariableAddress[f]     : 
#  530|     mu0_6(float)        = InitializeParameter[f] : &:r0_5
#  531|     r0_7(glval<U>)      = VariableAddress[u1]    : 
#  531|     mu0_8(U)            = Uninitialized[u1]      : &:r0_7
#  531|     r0_9(glval<double>) = FieldAddress[d]        : r0_7
#  531|     r0_10(glval<float>) = VariableAddress[f]     : 
#  531|     r0_11(float)        = Load                   : &:r0_10, ~mu0_2
#  531|     r0_12(double)       = Convert                : r0_11
#  531|     mu0_13(double)      = Store                  : &:r0_9, r0_12
#  533|     v0_14(void)         = NoOp                   : 
#  530|     v0_15(void)         = ReturnVoid             : 
#  530|     v0_16(void)         = UnmodeledUse           : mu*
#  530|     v0_17(void)         = AliasedUse             : ~mu0_2
#  530|     v0_18(void)         = ExitFunction           : 

#  535| void EarlyReturn(int, int)
#  535|   Block 0
#  535|     v0_0(void)       = EnterFunction          : 
#  535|     mu0_1(unknown)   = AliasedDefinition      : 
#  535|     mu0_2(unknown)   = UnmodeledDefinition    : 
#  535|     r0_3(glval<int>) = VariableAddress[x]     : 
#  535|     mu0_4(int)       = InitializeParameter[x] : &:r0_3
#  535|     r0_5(glval<int>) = VariableAddress[y]     : 
#  535|     mu0_6(int)       = InitializeParameter[y] : &:r0_5
#  536|     r0_7(glval<int>) = VariableAddress[x]     : 
#  536|     r0_8(int)        = Load                   : &:r0_7, ~mu0_2
#  536|     r0_9(glval<int>) = VariableAddress[y]     : 
#  536|     r0_10(int)       = Load                   : &:r0_9, ~mu0_2
#  536|     r0_11(bool)      = CompareLT              : r0_8, r0_10
#  536|     v0_12(void)      = ConditionalBranch      : r0_11
#-----|   False -> Block 3
#-----|   True -> Block 2

#  535|   Block 1
#  535|     v1_0(void) = ReturnVoid   : 
#  535|     v1_1(void) = UnmodeledUse : mu*
#  535|     v1_2(void) = AliasedUse   : ~mu0_2
#  535|     v1_3(void) = ExitFunction : 

#  537|   Block 2
#  537|     v2_0(void) = NoOp : 
#-----|   Goto -> Block 1

#  540|   Block 3
#  540|     r3_0(glval<int>) = VariableAddress[x] : 
#  540|     r3_1(int)        = Load               : &:r3_0, ~mu0_2
#  540|     r3_2(glval<int>) = VariableAddress[y] : 
#  540|     mu3_3(int)       = Store              : &:r3_2, r3_1
#  541|     v3_4(void)       = NoOp               : 
#-----|   Goto -> Block 1

#  543| int EarlyReturnValue(int, int)
#  543|   Block 0
#  543|     v0_0(void)       = EnterFunction          : 
#  543|     mu0_1(unknown)   = AliasedDefinition      : 
#  543|     mu0_2(unknown)   = UnmodeledDefinition    : 
#  543|     r0_3(glval<int>) = VariableAddress[x]     : 
#  543|     mu0_4(int)       = InitializeParameter[x] : &:r0_3
#  543|     r0_5(glval<int>) = VariableAddress[y]     : 
#  543|     mu0_6(int)       = InitializeParameter[y] : &:r0_5
#  544|     r0_7(glval<int>) = VariableAddress[x]     : 
#  544|     r0_8(int)        = Load                   : &:r0_7, ~mu0_2
#  544|     r0_9(glval<int>) = VariableAddress[y]     : 
#  544|     r0_10(int)       = Load                   : &:r0_9, ~mu0_2
#  544|     r0_11(bool)      = CompareLT              : r0_8, r0_10
#  544|     v0_12(void)      = ConditionalBranch      : r0_11
#-----|   False -> Block 3
#-----|   True -> Block 2

#  543|   Block 1
#  543|     r1_0(glval<int>) = VariableAddress[#return] : 
#  543|     v1_1(void)       = ReturnValue              : &:r1_0, ~mu0_2
#  543|     v1_2(void)       = UnmodeledUse             : mu*
#  543|     v1_3(void)       = AliasedUse               : ~mu0_2
#  543|     v1_4(void)       = ExitFunction             : 

#  545|   Block 2
#  545|     r2_0(glval<int>) = VariableAddress[#return] : 
#  545|     r2_1(glval<int>) = VariableAddress[x]       : 
#  545|     r2_2(int)        = Load                     : &:r2_1, ~mu0_2
#  545|     mu2_3(int)       = Store                    : &:r2_0, r2_2
#-----|   Goto -> Block 1

#  548|   Block 3
#  548|     r3_0(glval<int>) = VariableAddress[#return] : 
#  548|     r3_1(glval<int>) = VariableAddress[x]       : 
#  548|     r3_2(int)        = Load                     : &:r3_1, ~mu0_2
#  548|     r3_3(glval<int>) = VariableAddress[y]       : 
#  548|     r3_4(int)        = Load                     : &:r3_3, ~mu0_2
#  548|     r3_5(int)        = Add                      : r3_2, r3_4
#  548|     mu3_6(int)       = Store                    : &:r3_0, r3_5
#-----|   Goto -> Block 1

#  551| int CallViaFuncPtr(int(*)(int))
#  551|   Block 0
#  551|     v0_0(void)             = EnterFunction            : 
#  551|     mu0_1(unknown)         = AliasedDefinition        : 
#  551|     mu0_2(unknown)         = UnmodeledDefinition      : 
#  551|     r0_3(glval<..(*)(..)>) = VariableAddress[pfn]     : 
#  551|     mu0_4(..(*)(..))       = InitializeParameter[pfn] : &:r0_3
#  552|     r0_5(glval<int>)       = VariableAddress[#return] : 
#  552|     r0_6(glval<..(*)(..)>) = VariableAddress[pfn]     : 
#  552|     r0_7(..(*)(..))        = Load                     : &:r0_6, ~mu0_2
#  552|     r0_8(int)              = Constant[5]              : 
#  552|     r0_9(int)              = Call                     : func:r0_7, 0:r0_8
#  552|     mu0_10(unknown)        = ^CallSideEffect          : ~mu0_2
#  552|     mu0_11(int)            = Store                    : &:r0_5, r0_9
#  551|     r0_12(glval<int>)      = VariableAddress[#return] : 
#  551|     v0_13(void)            = ReturnValue              : &:r0_12, ~mu0_2
#  551|     v0_14(void)            = UnmodeledUse             : mu*
#  551|     v0_15(void)            = AliasedUse               : ~mu0_2
#  551|     v0_16(void)            = ExitFunction             : 

#  560| int EnumSwitch(E)
#  560|   Block 0
#  560|     v0_0(void)     = EnterFunction          : 
#  560|     mu0_1(unknown) = AliasedDefinition      : 
#  560|     mu0_2(unknown) = UnmodeledDefinition    : 
#  560|     r0_3(glval<E>) = VariableAddress[e]     : 
#  560|     mu0_4(E)       = InitializeParameter[e] : &:r0_3
#  561|     r0_5(glval<E>) = VariableAddress[e]     : 
#  561|     r0_6(E)        = Load                   : &:r0_5, ~mu0_2
#  561|     r0_7(int)      = Convert                : r0_6
#  561|     v0_8(void)     = Switch                 : r0_7
#-----|   Case[0] -> Block 4
#-----|   Case[1] -> Block 2
#-----|   Default -> Block 3

#  560|   Block 1
#  560|     r1_0(glval<int>) = VariableAddress[#return] : 
#  560|     v1_1(void)       = ReturnValue              : &:r1_0, ~mu0_2
#  560|     v1_2(void)       = UnmodeledUse             : mu*
#  560|     v1_3(void)       = AliasedUse               : ~mu0_2
#  560|     v1_4(void)       = ExitFunction             : 

#  564|   Block 2
#  564|     v2_0(void)       = NoOp                     : 
#  565|     r2_1(glval<int>) = VariableAddress[#return] : 
#  565|     r2_2(int)        = Constant[1]              : 
#  565|     mu2_3(int)       = Store                    : &:r2_1, r2_2
#-----|   Goto -> Block 1

#  566|   Block 3
#  566|     v3_0(void)       = NoOp                     : 
#  567|     r3_1(glval<int>) = VariableAddress[#return] : 
#  567|     r3_2(int)        = Constant[-1]             : 
#  567|     mu3_3(int)       = Store                    : &:r3_1, r3_2
#-----|   Goto -> Block 1

#  562|   Block 4
#  562|     v4_0(void)       = NoOp                     : 
#  563|     r4_1(glval<int>) = VariableAddress[#return] : 
#  563|     r4_2(int)        = Constant[0]              : 
#  563|     mu4_3(int)       = Store                    : &:r4_1, r4_2
#-----|   Goto -> Block 1

#  571| void InitArray()
#  571|   Block 0
#  571|     v0_0(void)            = EnterFunction            : 
#  571|     mu0_1(unknown)        = AliasedDefinition        : 
#  571|     mu0_2(unknown)        = UnmodeledDefinition      : 
#  572|     r0_3(glval<char[32]>) = VariableAddress[a_pad]   : 
#  572|     mu0_4(char[32])       = Uninitialized[a_pad]     : &:r0_3
#  572|     r0_5(glval<char[1]>)  = StringConstant[""]       : 
#  572|     r0_6(char[1])         = Load                     : &:r0_5, ~mu0_2
#  572|     mu0_7(char[1])        = Store                    : &:r0_3, r0_6
#  572|     r0_8(unknown[31])     = Constant[0]              : 
#  572|     r0_9(int)             = Constant[1]              : 
#  572|     r0_10(glval<char>)    = PointerAdd[1]            : r0_3, r0_9
#  572|     mu0_11(unknown[31])   = Store                    : &:r0_10, r0_8
#  573|     r0_12(glval<char[4]>) = VariableAddress[a_nopad] : 
#  573|     r0_13(glval<char[4]>) = StringConstant["foo"]    : 
#  573|     r0_14(char[4])        = Load                     : &:r0_13, ~mu0_2
#  573|     mu0_15(char[4])       = Store                    : &:r0_12, r0_14
#  574|     r0_16(glval<char[5]>) = VariableAddress[a_infer] : 
#  574|     r0_17(glval<char[5]>) = StringConstant["blah"]   : 
#  574|     r0_18(char[5])        = Load                     : &:r0_17, ~mu0_2
#  574|     mu0_19(char[5])       = Store                    : &:r0_16, r0_18
#  575|     r0_20(glval<char[2]>) = VariableAddress[b]       : 
#  575|     mu0_21(char[2])       = Uninitialized[b]         : &:r0_20
#  576|     r0_22(glval<char[2]>) = VariableAddress[c]       : 
#  576|     mu0_23(char[2])       = Uninitialized[c]         : &:r0_22
#  576|     r0_24(int)            = Constant[0]              : 
#  576|     r0_25(glval<char>)    = PointerAdd[1]            : r0_22, r0_24
#  576|     r0_26(unknown[2])     = Constant[0]              : 
#  576|     mu0_27(unknown[2])    = Store                    : &:r0_25, r0_26
#  577|     r0_28(glval<char[2]>) = VariableAddress[d]       : 
#  577|     mu0_29(char[2])       = Uninitialized[d]         : &:r0_28
#  577|     r0_30(int)            = Constant[0]              : 
#  577|     r0_31(glval<char>)    = PointerAdd[1]            : r0_28, r0_30
#  577|     r0_32(char)           = Constant[0]              : 
#  577|     mu0_33(char)          = Store                    : &:r0_31, r0_32
#  577|     r0_34(int)            = Constant[1]              : 
#  577|     r0_35(glval<char>)    = PointerAdd[1]            : r0_28, r0_34
#  577|     r0_36(char)           = Constant[0]              : 
#  577|     mu0_37(char)          = Store                    : &:r0_35, r0_36
#  578|     r0_38(glval<char[2]>) = VariableAddress[e]       : 
#  578|     mu0_39(char[2])       = Uninitialized[e]         : &:r0_38
#  578|     r0_40(int)            = Constant[0]              : 
#  578|     r0_41(glval<char>)    = PointerAdd[1]            : r0_38, r0_40
#  578|     r0_42(char)           = Constant[0]              : 
#  578|     mu0_43(char)          = Store                    : &:r0_41, r0_42
#  578|     r0_44(int)            = Constant[1]              : 
#  578|     r0_45(glval<char>)    = PointerAdd[1]            : r0_38, r0_44
#  578|     r0_46(char)           = Constant[1]              : 
#  578|     mu0_47(char)          = Store                    : &:r0_45, r0_46
#  579|     r0_48(glval<char[3]>) = VariableAddress[f]       : 
#  579|     mu0_49(char[3])       = Uninitialized[f]         : &:r0_48
#  579|     r0_50(int)            = Constant[0]              : 
#  579|     r0_51(glval<char>)    = PointerAdd[1]            : r0_48, r0_50
#  579|     r0_52(char)           = Constant[0]              : 
#  579|     mu0_53(char)          = Store                    : &:r0_51, r0_52
#  579|     r0_54(int)            = Constant[1]              : 
#  579|     r0_55(glval<char>)    = PointerAdd[1]            : r0_48, r0_54
#  579|     r0_56(unknown[2])     = Constant[0]              : 
#  579|     mu0_57(unknown[2])    = Store                    : &:r0_55, r0_56
#  580|     v0_58(void)           = NoOp                     : 
#  571|     v0_59(void)           = ReturnVoid               : 
#  571|     v0_60(void)           = UnmodeledUse             : mu*
#  571|     v0_61(void)           = AliasedUse               : ~mu0_2
#  571|     v0_62(void)           = ExitFunction             : 

#  584| void VarArgs()
#  584|   Block 0
#  584|     v0_0(void)           = EnterFunction                   : 
#  584|     mu0_1(unknown)       = AliasedDefinition               : 
#  584|     mu0_2(unknown)       = UnmodeledDefinition             : 
#  585|     r0_3(glval<unknown>) = FunctionAddress[VarArgFunction] : 
#  585|     r0_4(glval<char[6]>) = StringConstant["%d %s"]         : 
#  585|     r0_5(char *)         = Convert                         : r0_4
#  585|     r0_6(int)            = Constant[1]                     : 
#  585|     r0_7(glval<char[7]>) = StringConstant["string"]        : 
#  585|     r0_8(char *)         = Convert                         : r0_7
#  585|     v0_9(void)           = Call                            : func:r0_3, 0:r0_5, 1:r0_6, 2:r0_8
#  585|     mu0_10(unknown)      = ^CallSideEffect                 : ~mu0_2
#  585|     v0_11(void)          = ^BufferReadSideEffect[0]        : &:r0_5, ~mu0_2
#  585|     v0_12(void)          = ^BufferReadSideEffect[2]        : &:r0_8, ~mu0_2
#  585|     mu0_13(unknown)      = ^BufferMayWriteSideEffect[0]    : &:r0_5
#  585|     mu0_14(unknown)      = ^BufferMayWriteSideEffect[2]    : &:r0_8
#  586|     v0_15(void)          = NoOp                            : 
#  584|     v0_16(void)          = ReturnVoid                      : 
#  584|     v0_17(void)          = UnmodeledUse                    : mu*
#  584|     v0_18(void)          = AliasedUse                      : ~mu0_2
#  584|     v0_19(void)          = ExitFunction                    : 

#  590| void SetFuncPtr()
#  590|   Block 0
#  590|     v0_0(void)              = EnterFunction                  : 
#  590|     mu0_1(unknown)          = AliasedDefinition              : 
#  590|     mu0_2(unknown)          = UnmodeledDefinition            : 
#  591|     r0_3(glval<..(*)(..)>)  = VariableAddress[pfn]           : 
#  591|     r0_4(..(*)(..))         = FunctionAddress[FuncPtrTarget] : 
#  591|     mu0_5(..(*)(..))        = Store                          : &:r0_3, r0_4
#  592|     r0_6(glval<..()(..)>)   = FunctionAddress[FuncPtrTarget] : 
#  592|     r0_7(..(*)(..))         = CopyValue                      : r0_6
#  592|     r0_8(glval<..(*)(..)>)  = VariableAddress[pfn]           : 
#  592|     mu0_9(..(*)(..))        = Store                          : &:r0_8, r0_7
#  593|     r0_10(..(*)(..))        = FunctionAddress[FuncPtrTarget] : 
#  593|     r0_11(..(*)(..))        = CopyValue                      : r0_10
#  593|     r0_12(glval<..(*)(..)>) = VariableAddress[pfn]           : 
#  593|     mu0_13(..(*)(..))       = Store                          : &:r0_12, r0_11
#  594|     r0_14(glval<..()(..)>)  = FunctionAddress[FuncPtrTarget] : 
#  594|     r0_15(..(*)(..))        = CopyValue                      : r0_14
#  594|     r0_16(..(*)(..))        = CopyValue                      : r0_15
#  594|     r0_17(..(*)(..))        = CopyValue                      : r0_16
#  594|     r0_18(..(*)(..))        = CopyValue                      : r0_17
#  594|     r0_19(glval<..(*)(..)>) = VariableAddress[pfn]           : 
#  594|     mu0_20(..(*)(..))       = Store                          : &:r0_19, r0_18
#  595|     v0_21(void)             = NoOp                           : 
#  590|     v0_22(void)             = ReturnVoid                     : 
#  590|     v0_23(void)             = UnmodeledUse                   : mu*
#  590|     v0_24(void)             = AliasedUse                     : ~mu0_2
#  590|     v0_25(void)             = ExitFunction                   : 

#  615| void DeclareObject()
#  615|   Block 0
#  615|     v0_0(void)            = EnterFunction                   : 
#  615|     mu0_1(unknown)        = AliasedDefinition               : 
#  615|     mu0_2(unknown)        = UnmodeledDefinition             : 
#  616|     r0_3(glval<String>)   = VariableAddress[s1]             : 
#  616|     mu0_4(String)         = Uninitialized[s1]               : &:r0_3
#  616|     r0_5(glval<unknown>)  = FunctionAddress[String]         : 
#  616|     v0_6(void)            = Call                            : func:r0_5, this:r0_3
#  616|     mu0_7(unknown)        = ^CallSideEffect                 : ~mu0_2
#  616|     mu0_8(String)         = ^IndirectMayWriteSideEffect[-1] : &:r0_3
#  617|     r0_9(glval<String>)   = VariableAddress[s2]             : 
#  617|     mu0_10(String)        = Uninitialized[s2]               : &:r0_9
#  617|     r0_11(glval<unknown>) = FunctionAddress[String]         : 
#  617|     r0_12(glval<char[6]>) = StringConstant["hello"]         : 
#  617|     r0_13(char *)         = Convert                         : r0_12
#  617|     v0_14(void)           = Call                            : func:r0_11, this:r0_9, 0:r0_13
#  617|     mu0_15(unknown)       = ^CallSideEffect                 : ~mu0_2
#  617|     mu0_16(String)        = ^IndirectMayWriteSideEffect[-1] : &:r0_9
#  617|     v0_17(void)           = ^BufferReadSideEffect[0]        : &:r0_13, ~mu0_2
#  617|     mu0_18(unknown)       = ^BufferMayWriteSideEffect[0]    : &:r0_13
#  618|     r0_19(glval<String>)  = VariableAddress[s3]             : 
#  618|     r0_20(glval<unknown>) = FunctionAddress[ReturnObject]   : 
#  618|     r0_21(String)         = Call                            : func:r0_20
#  618|     mu0_22(unknown)       = ^CallSideEffect                 : ~mu0_2
#  618|     mu0_23(String)        = Store                           : &:r0_19, r0_21
#  619|     r0_24(glval<String>)  = VariableAddress[s4]             : 
#  619|     mu0_25(String)        = Uninitialized[s4]               : &:r0_24
#  619|     r0_26(glval<unknown>) = FunctionAddress[String]         : 
#  619|     r0_27(glval<char[5]>) = StringConstant["test"]          : 
#  619|     r0_28(char *)         = Convert                         : r0_27
#  619|     v0_29(void)           = Call                            : func:r0_26, this:r0_24, 0:r0_28
#  619|     mu0_30(unknown)       = ^CallSideEffect                 : ~mu0_2
#  619|     mu0_31(String)        = ^IndirectMayWriteSideEffect[-1] : &:r0_24
#  619|     v0_32(void)           = ^BufferReadSideEffect[0]        : &:r0_28, ~mu0_2
#  619|     mu0_33(unknown)       = ^BufferMayWriteSideEffect[0]    : &:r0_28
#  620|     v0_34(void)           = NoOp                            : 
#  615|     v0_35(void)           = ReturnVoid                      : 
#  615|     v0_36(void)           = UnmodeledUse                    : mu*
#  615|     v0_37(void)           = AliasedUse                      : ~mu0_2
#  615|     v0_38(void)           = ExitFunction                    : 

#  622| void CallMethods(String&, String*, String)
#  622|   Block 0
#  622|     v0_0(void)             = EnterFunction                   : 
#  622|     mu0_1(unknown)         = AliasedDefinition               : 
#  622|     mu0_2(unknown)         = UnmodeledDefinition             : 
#  622|     r0_3(glval<String &>)  = VariableAddress[r]              : 
#  622|     mu0_4(String &)        = InitializeParameter[r]          : &:r0_3
#  622|     r0_5(glval<String *>)  = VariableAddress[p]              : 
#  622|     mu0_6(String *)        = InitializeParameter[p]          : &:r0_5
#  622|     r0_7(glval<String>)    = VariableAddress[s]              : 
#  622|     mu0_8(String)          = InitializeParameter[s]          : &:r0_7
#  623|     r0_9(glval<String &>)  = VariableAddress[r]              : 
#  623|     r0_10(String &)        = Load                            : &:r0_9, ~mu0_2
#  623|     r0_11(glval<String>)   = CopyValue                       : r0_10
#  623|     r0_12(glval<String>)   = Convert                         : r0_11
#  623|     r0_13(glval<unknown>)  = FunctionAddress[c_str]          : 
#  623|     r0_14(char *)          = Call                            : func:r0_13, this:r0_12
#  623|     mu0_15(unknown)        = ^CallSideEffect                 : ~mu0_2
#  623|     v0_16(void)            = ^BufferReadSideEffect[-1]       : &:r0_12, ~mu0_2
#  623|     mu0_17(String)         = ^IndirectMayWriteSideEffect[-1] : &:r0_12
#  624|     r0_18(glval<String *>) = VariableAddress[p]              : 
#  624|     r0_19(String *)        = Load                            : &:r0_18, ~mu0_2
#  624|     r0_20(String *)        = Convert                         : r0_19
#  624|     r0_21(glval<unknown>)  = FunctionAddress[c_str]          : 
#  624|     r0_22(char *)          = Call                            : func:r0_21, this:r0_20
#  624|     mu0_23(unknown)        = ^CallSideEffect                 : ~mu0_2
#  624|     v0_24(void)            = ^BufferReadSideEffect[-1]       : &:r0_20, ~mu0_2
#  624|     mu0_25(String)         = ^IndirectMayWriteSideEffect[-1] : &:r0_20
#  625|     r0_26(glval<String>)   = VariableAddress[s]              : 
#  625|     r0_27(glval<String>)   = Convert                         : r0_26
#  625|     r0_28(glval<unknown>)  = FunctionAddress[c_str]          : 
#  625|     r0_29(char *)          = Call                            : func:r0_28, this:r0_27
#  625|     mu0_30(unknown)        = ^CallSideEffect                 : ~mu0_2
#  625|     v0_31(void)            = ^BufferReadSideEffect[-1]       : &:r0_27, ~mu0_2
#  625|     mu0_32(String)         = ^IndirectMayWriteSideEffect[-1] : &:r0_27
#  626|     v0_33(void)            = NoOp                            : 
#  622|     v0_34(void)            = ReturnVoid                      : 
#  622|     v0_35(void)            = UnmodeledUse                    : mu*
#  622|     v0_36(void)            = AliasedUse                      : ~mu0_2
#  622|     v0_37(void)            = ExitFunction                    : 

#  630| int C::StaticMemberFunction(int)
#  630|   Block 0
#  630|     v0_0(void)       = EnterFunction            : 
#  630|     mu0_1(unknown)   = AliasedDefinition        : 
#  630|     mu0_2(unknown)   = UnmodeledDefinition      : 
#  630|     r0_3(glval<int>) = VariableAddress[x]       : 
#  630|     mu0_4(int)       = InitializeParameter[x]   : &:r0_3
#  631|     r0_5(glval<int>) = VariableAddress[#return] : 
#  631|     r0_6(glval<int>) = VariableAddress[x]       : 
#  631|     r0_7(int)        = Load                     : &:r0_6, ~mu0_2
#  631|     mu0_8(int)       = Store                    : &:r0_5, r0_7
#  630|     r0_9(glval<int>) = VariableAddress[#return] : 
#  630|     v0_10(void)      = ReturnValue              : &:r0_9, ~mu0_2
#  630|     v0_11(void)      = UnmodeledUse             : mu*
#  630|     v0_12(void)      = AliasedUse               : ~mu0_2
#  630|     v0_13(void)      = ExitFunction             : 

#  634| int C::InstanceMemberFunction(int)
#  634|   Block 0
#  634|     v0_0(void)        = EnterFunction            : 
#  634|     mu0_1(unknown)    = AliasedDefinition        : 
#  634|     mu0_2(unknown)    = UnmodeledDefinition      : 
#  634|     r0_3(glval<C>)    = InitializeThis           : 
#  634|     r0_4(glval<int>)  = VariableAddress[x]       : 
#  634|     mu0_5(int)        = InitializeParameter[x]   : &:r0_4
#  635|     r0_6(glval<int>)  = VariableAddress[#return] : 
#  635|     r0_7(glval<int>)  = VariableAddress[x]       : 
#  635|     r0_8(int)         = Load                     : &:r0_7, ~mu0_2
#  635|     mu0_9(int)        = Store                    : &:r0_6, r0_8
#  634|     r0_10(glval<int>) = VariableAddress[#return] : 
#  634|     v0_11(void)       = ReturnValue              : &:r0_10, ~mu0_2
#  634|     v0_12(void)       = UnmodeledUse             : mu*
#  634|     v0_13(void)       = AliasedUse               : ~mu0_2
#  634|     v0_14(void)       = ExitFunction             : 

#  638| int C::VirtualMemberFunction(int)
#  638|   Block 0
#  638|     v0_0(void)        = EnterFunction            : 
#  638|     mu0_1(unknown)    = AliasedDefinition        : 
#  638|     mu0_2(unknown)    = UnmodeledDefinition      : 
#  638|     r0_3(glval<C>)    = InitializeThis           : 
#  638|     r0_4(glval<int>)  = VariableAddress[x]       : 
#  638|     mu0_5(int)        = InitializeParameter[x]   : &:r0_4
#  639|     r0_6(glval<int>)  = VariableAddress[#return] : 
#  639|     r0_7(glval<int>)  = VariableAddress[x]       : 
#  639|     r0_8(int)         = Load                     : &:r0_7, ~mu0_2
#  639|     mu0_9(int)        = Store                    : &:r0_6, r0_8
#  638|     r0_10(glval<int>) = VariableAddress[#return] : 
#  638|     v0_11(void)       = ReturnValue              : &:r0_10, ~mu0_2
#  638|     v0_12(void)       = UnmodeledUse             : mu*
#  638|     v0_13(void)       = AliasedUse               : ~mu0_2
#  638|     v0_14(void)       = ExitFunction             : 

#  642| void C::FieldAccess()
#  642|   Block 0
#  642|     v0_0(void)        = EnterFunction       : 
#  642|     mu0_1(unknown)    = AliasedDefinition   : 
#  642|     mu0_2(unknown)    = UnmodeledDefinition : 
#  642|     r0_3(glval<C>)    = InitializeThis      : 
#  643|     r0_4(int)         = Constant[0]         : 
#  643|     r0_5(C *)         = CopyValue           : r0_3
#  643|     r0_6(glval<int>)  = FieldAddress[m_a]   : r0_5
#  643|     mu0_7(int)        = Store               : &:r0_6, r0_4
#  644|     r0_8(int)         = Constant[1]         : 
#  644|     r0_9(C *)         = CopyValue           : r0_3
#  644|     r0_10(glval<C>)   = CopyValue           : r0_9
#  644|     r0_11(glval<int>) = FieldAddress[m_a]   : r0_10
#  644|     mu0_12(int)       = Store               : &:r0_11, r0_8
#  645|     r0_13(int)        = Constant[2]         : 
#-----|     r0_14(C *)        = CopyValue           : r0_3
#  645|     r0_15(glval<int>) = FieldAddress[m_a]   : r0_14
#  645|     mu0_16(int)       = Store               : &:r0_15, r0_13
#  646|     r0_17(glval<int>) = VariableAddress[x]  : 
#  646|     mu0_18(int)       = Uninitialized[x]    : &:r0_17
#  647|     r0_19(C *)        = CopyValue           : r0_3
#  647|     r0_20(glval<int>) = FieldAddress[m_a]   : r0_19
#  647|     r0_21(int)        = Load                : &:r0_20, ~mu0_2
#  647|     r0_22(glval<int>) = VariableAddress[x]  : 
#  647|     mu0_23(int)       = Store               : &:r0_22, r0_21
#  648|     r0_24(C *)        = CopyValue           : r0_3
#  648|     r0_25(glval<C>)   = CopyValue           : r0_24
#  648|     r0_26(glval<int>) = FieldAddress[m_a]   : r0_25
#  648|     r0_27(int)        = Load                : &:r0_26, ~mu0_2
#  648|     r0_28(glval<int>) = VariableAddress[x]  : 
#  648|     mu0_29(int)       = Store               : &:r0_28, r0_27
#-----|     r0_30(C *)        = CopyValue           : r0_3
#  649|     r0_31(glval<int>) = FieldAddress[m_a]   : r0_30
#  649|     r0_32(int)        = Load                : &:r0_31, ~mu0_2
#  649|     r0_33(glval<int>) = VariableAddress[x]  : 
#  649|     mu0_34(int)       = Store               : &:r0_33, r0_32
#  650|     v0_35(void)       = NoOp                : 
#  642|     v0_36(void)       = ReturnVoid          : 
#  642|     v0_37(void)       = UnmodeledUse        : mu*
#  642|     v0_38(void)       = AliasedUse          : ~mu0_2
#  642|     v0_39(void)       = ExitFunction        : 

#  652| void C::MethodCalls()
#  652|   Block 0
#  652|     v0_0(void)            = EnterFunction                           : 
#  652|     mu0_1(unknown)        = AliasedDefinition                       : 
#  652|     mu0_2(unknown)        = UnmodeledDefinition                     : 
#  652|     r0_3(glval<C>)        = InitializeThis                          : 
#  653|     r0_4(C *)             = CopyValue                               : r0_3
#  653|     r0_5(glval<unknown>)  = FunctionAddress[InstanceMemberFunction] : 
#  653|     r0_6(int)             = Constant[0]                             : 
#  653|     r0_7(int)             = Call                                    : func:r0_5, this:r0_4, 0:r0_6
#  653|     mu0_8(unknown)        = ^CallSideEffect                         : ~mu0_2
#  653|     v0_9(void)            = ^BufferReadSideEffect[-1]               : &:r0_4, ~mu0_2
#  653|     mu0_10(C)             = ^IndirectMayWriteSideEffect[-1]         : &:r0_4
#  654|     r0_11(C *)            = CopyValue                               : r0_3
#  654|     r0_12(glval<C>)       = CopyValue                               : r0_11
#  654|     r0_13(glval<unknown>) = FunctionAddress[InstanceMemberFunction] : 
#  654|     r0_14(int)            = Constant[1]                             : 
#  654|     r0_15(int)            = Call                                    : func:r0_13, this:r0_12, 0:r0_14
#  654|     mu0_16(unknown)       = ^CallSideEffect                         : ~mu0_2
#  654|     v0_17(void)           = ^BufferReadSideEffect[-1]               : &:r0_12, ~mu0_2
#  654|     mu0_18(C)             = ^IndirectMayWriteSideEffect[-1]         : &:r0_12
#-----|     r0_19(C *)            = CopyValue                               : r0_3
#  655|     r0_20(glval<unknown>) = FunctionAddress[InstanceMemberFunction] : 
#  655|     r0_21(int)            = Constant[2]                             : 
#  655|     r0_22(int)            = Call                                    : func:r0_20, this:r0_19, 0:r0_21
#  655|     mu0_23(unknown)       = ^CallSideEffect                         : ~mu0_2
#-----|     v0_24(void)           = ^BufferReadSideEffect[-1]               : &:r0_19, ~mu0_2
#-----|     mu0_25(C)             = ^IndirectMayWriteSideEffect[-1]         : &:r0_19
#  656|     v0_26(void)           = NoOp                                    : 
#  652|     v0_27(void)           = ReturnVoid                              : 
#  652|     v0_28(void)           = UnmodeledUse                            : mu*
#  652|     v0_29(void)           = AliasedUse                              : ~mu0_2
#  652|     v0_30(void)           = ExitFunction                            : 

#  658| void C::C()
#  658|   Block 0
#  658|     v0_0(void)            = EnterFunction                   : 
#  658|     mu0_1(unknown)        = AliasedDefinition               : 
#  658|     mu0_2(unknown)        = UnmodeledDefinition             : 
#  658|     r0_3(glval<C>)        = InitializeThis                  : 
#  659|     r0_4(glval<int>)      = FieldAddress[m_a]               : r0_3
#  659|     r0_5(int)             = Constant[1]                     : 
#  659|     mu0_6(int)            = Store                           : &:r0_4, r0_5
#  663|     r0_7(glval<String>)   = FieldAddress[m_b]               : r0_3
#  663|     r0_8(glval<unknown>)  = FunctionAddress[String]         : 
#  663|     v0_9(void)            = Call                            : func:r0_8, this:r0_7
#  663|     mu0_10(unknown)       = ^CallSideEffect                 : ~mu0_2
#  663|     mu0_11(String)        = ^IndirectMayWriteSideEffect[-1] : &:r0_7
#  660|     r0_12(glval<char>)    = FieldAddress[m_c]               : r0_3
#  660|     r0_13(char)           = Constant[3]                     : 
#  660|     mu0_14(char)          = Store                           : &:r0_12, r0_13
#  661|     r0_15(glval<void *>)  = FieldAddress[m_e]               : r0_3
#  661|     r0_16(void *)         = Constant[0]                     : 
#  661|     mu0_17(void *)        = Store                           : &:r0_15, r0_16
#  662|     r0_18(glval<String>)  = FieldAddress[m_f]               : r0_3
#  662|     r0_19(glval<unknown>) = FunctionAddress[String]         : 
#  662|     r0_20(glval<char[5]>) = StringConstant["test"]          : 
#  662|     r0_21(char *)         = Convert                         : r0_20
#  662|     v0_22(void)           = Call                            : func:r0_19, this:r0_18, 0:r0_21
#  662|     mu0_23(unknown)       = ^CallSideEffect                 : ~mu0_2
#  662|     mu0_24(String)        = ^IndirectMayWriteSideEffect[-1] : &:r0_18
#  662|     v0_25(void)           = ^BufferReadSideEffect[0]        : &:r0_21, ~mu0_2
#  662|     mu0_26(unknown)       = ^BufferMayWriteSideEffect[0]    : &:r0_21
#  664|     v0_27(void)           = NoOp                            : 
#  658|     v0_28(void)           = ReturnVoid                      : 
#  658|     v0_29(void)           = UnmodeledUse                    : mu*
#  658|     v0_30(void)           = AliasedUse                      : ~mu0_2
#  658|     v0_31(void)           = ExitFunction                    : 

#  675| int DerefReference(int&)
#  675|   Block 0
#  675|     v0_0(void)         = EnterFunction            : 
#  675|     mu0_1(unknown)     = AliasedDefinition        : 
#  675|     mu0_2(unknown)     = UnmodeledDefinition      : 
#  675|     r0_3(glval<int &>) = VariableAddress[r]       : 
#  675|     mu0_4(int &)       = InitializeParameter[r]   : &:r0_3
#  676|     r0_5(glval<int>)   = VariableAddress[#return] : 
#  676|     r0_6(glval<int &>) = VariableAddress[r]       : 
#  676|     r0_7(int &)        = Load                     : &:r0_6, ~mu0_2
#  676|     r0_8(int)          = Load                     : &:r0_7, ~mu0_2
#  676|     mu0_9(int)         = Store                    : &:r0_5, r0_8
#  675|     r0_10(glval<int>)  = VariableAddress[#return] : 
#  675|     v0_11(void)        = ReturnValue              : &:r0_10, ~mu0_2
#  675|     v0_12(void)        = UnmodeledUse             : mu*
#  675|     v0_13(void)        = AliasedUse               : ~mu0_2
#  675|     v0_14(void)        = ExitFunction             : 

#  679| int& TakeReference()
#  679|   Block 0
#  679|     v0_0(void)         = EnterFunction            : 
#  679|     mu0_1(unknown)     = AliasedDefinition        : 
#  679|     mu0_2(unknown)     = UnmodeledDefinition      : 
#  680|     r0_3(glval<int &>) = VariableAddress[#return] : 
#  680|     r0_4(glval<int>)   = VariableAddress[g]       : 
#  680|     r0_5(int &)        = CopyValue                : r0_4
#  680|     mu0_6(int &)       = Store                    : &:r0_3, r0_5
#  679|     r0_7(glval<int &>) = VariableAddress[#return] : 
#  679|     v0_8(void)         = ReturnValue              : &:r0_7, ~mu0_2
#  679|     v0_9(void)         = UnmodeledUse             : mu*
#  679|     v0_10(void)        = AliasedUse               : ~mu0_2
#  679|     v0_11(void)        = ExitFunction             : 

#  685| void InitReference(int)
#  685|   Block 0
#  685|     v0_0(void)             = EnterFunction                    : 
#  685|     mu0_1(unknown)         = AliasedDefinition                : 
#  685|     mu0_2(unknown)         = UnmodeledDefinition              : 
#  685|     r0_3(glval<int>)       = VariableAddress[x]               : 
#  685|     mu0_4(int)             = InitializeParameter[x]           : &:r0_3
#  686|     r0_5(glval<int &>)     = VariableAddress[r]               : 
#  686|     r0_6(glval<int>)       = VariableAddress[x]               : 
#  686|     r0_7(int &)            = CopyValue                        : r0_6
#  686|     mu0_8(int &)           = Store                            : &:r0_5, r0_7
#  687|     r0_9(glval<int &>)     = VariableAddress[r2]              : 
#  687|     r0_10(glval<int &>)    = VariableAddress[r]               : 
#  687|     r0_11(int &)           = Load                             : &:r0_10, ~mu0_2
#  687|     r0_12(glval<int>)      = CopyValue                        : r0_11
#  687|     r0_13(int &)           = CopyValue                        : r0_12
#  687|     mu0_14(int &)          = Store                            : &:r0_9, r0_13
#  688|     r0_15(glval<String &>) = VariableAddress[r3]              : 
#  688|     r0_16(glval<unknown>)  = FunctionAddress[ReturnReference] : 
#  688|     r0_17(String &)        = Call                             : func:r0_16
#  688|     mu0_18(unknown)        = ^CallSideEffect                  : ~mu0_2
#  688|     r0_19(glval<String>)   = CopyValue                        : r0_17
#  688|     r0_20(glval<String>)   = Convert                          : r0_19
#  688|     r0_21(String &)        = CopyValue                        : r0_20
#  688|     mu0_22(String &)       = Store                            : &:r0_15, r0_21
#  689|     v0_23(void)            = NoOp                             : 
#  685|     v0_24(void)            = ReturnVoid                       : 
#  685|     v0_25(void)            = UnmodeledUse                     : mu*
#  685|     v0_26(void)            = AliasedUse                       : ~mu0_2
#  685|     v0_27(void)            = ExitFunction                     : 

#  691| void ArrayReferences()
#  691|   Block 0
#  691|     v0_0(void)               = EnterFunction       : 
#  691|     mu0_1(unknown)           = AliasedDefinition   : 
#  691|     mu0_2(unknown)           = UnmodeledDefinition : 
#  692|     r0_3(glval<int[10]>)     = VariableAddress[a]  : 
#  692|     mu0_4(int[10])           = Uninitialized[a]    : &:r0_3
#  693|     r0_5(glval<int(&)[10]>)  = VariableAddress[ra] : 
#  693|     r0_6(glval<int[10]>)     = VariableAddress[a]  : 
#  693|     r0_7(int(&)[10])         = CopyValue           : r0_6
#  693|     mu0_8(int(&)[10])        = Store               : &:r0_5, r0_7
#  694|     r0_9(glval<int>)         = VariableAddress[x]  : 
#  694|     r0_10(glval<int(&)[10]>) = VariableAddress[ra] : 
#  694|     r0_11(int(&)[10])        = Load                : &:r0_10, ~mu0_2
#  694|     r0_12(glval<int[10]>)    = CopyValue           : r0_11
#  694|     r0_13(int *)             = Convert             : r0_12
#  694|     r0_14(int)               = Constant[5]         : 
#  694|     r0_15(glval<int>)        = PointerAdd[4]       : r0_13, r0_14
#  694|     r0_16(int)               = Load                : &:r0_15, ~mu0_2
#  694|     mu0_17(int)              = Store               : &:r0_9, r0_16
#  695|     v0_18(void)              = NoOp                : 
#  691|     v0_19(void)              = ReturnVoid          : 
#  691|     v0_20(void)              = UnmodeledUse        : mu*
#  691|     v0_21(void)              = AliasedUse          : ~mu0_2
#  691|     v0_22(void)              = ExitFunction        : 

#  697| void FunctionReferences()
#  697|   Block 0
#  697|     v0_0(void)              = EnterFunction                  : 
#  697|     mu0_1(unknown)          = AliasedDefinition              : 
#  697|     mu0_2(unknown)          = UnmodeledDefinition            : 
#  698|     r0_3(glval<..(&)(..)>)  = VariableAddress[rfn]           : 
#  698|     r0_4(glval<..()(..)>)   = FunctionAddress[FuncPtrTarget] : 
#  698|     r0_5(..(&)(..))         = CopyValue                      : r0_4
#  698|     mu0_6(..(&)(..))        = Store                          : &:r0_3, r0_5
#  699|     r0_7(glval<..(*)(..)>)  = VariableAddress[pfn]           : 
#  699|     r0_8(glval<..(&)(..)>)  = VariableAddress[rfn]           : 
#  699|     r0_9(..(&)(..))         = Load                           : &:r0_8, ~mu0_2
#  699|     r0_10(..(*)(..))        = CopyValue                      : r0_9
#  699|     mu0_11(..(*)(..))       = Store                          : &:r0_7, r0_10
#  700|     r0_12(glval<..(&)(..)>) = VariableAddress[rfn]           : 
#  700|     r0_13(..(&)(..))        = Load                           : &:r0_12, ~mu0_2
#  700|     r0_14(..(*)(..))        = CopyValue                      : r0_13
#  700|     r0_15(int)              = Constant[5]                    : 
#  700|     r0_16(int)              = Call                           : func:r0_14, 0:r0_15
#  700|     mu0_17(unknown)         = ^CallSideEffect                : ~mu0_2
#  701|     v0_18(void)             = NoOp                           : 
#  697|     v0_19(void)             = ReturnVoid                     : 
#  697|     v0_20(void)             = UnmodeledUse                   : mu*
#  697|     v0_21(void)             = AliasedUse                     : ~mu0_2
#  697|     v0_22(void)             = ExitFunction                   : 

#  704| int min<int>(int, int)
#  704|   Block 0
#  704|     v0_0(void)        = EnterFunction            : 
#  704|     mu0_1(unknown)    = AliasedDefinition        : 
#  704|     mu0_2(unknown)    = UnmodeledDefinition      : 
#  704|     r0_3(glval<int>)  = VariableAddress[x]       : 
#  704|     mu0_4(int)        = InitializeParameter[x]   : &:r0_3
#  704|     r0_5(glval<int>)  = VariableAddress[y]       : 
#  704|     mu0_6(int)        = InitializeParameter[y]   : &:r0_5
#  705|     r0_7(glval<int>)  = VariableAddress[#return] : 
#  705|     r0_8(glval<int>)  = VariableAddress[x]       : 
#  705|     r0_9(int)         = Load                     : &:r0_8, ~mu0_2
#  705|     r0_10(glval<int>) = VariableAddress[y]       : 
#  705|     r0_11(int)        = Load                     : &:r0_10, ~mu0_2
#  705|     r0_12(bool)       = CompareLT                : r0_9, r0_11
#  705|     v0_13(void)       = ConditionalBranch        : r0_12
#-----|   False -> Block 2
#-----|   True -> Block 1

#  705|   Block 1
#  705|     r1_0(glval<int>) = VariableAddress[x]           : 
#  705|     r1_1(int)        = Load                         : &:r1_0, ~mu0_2
#  705|     r1_2(glval<int>) = VariableAddress[#temp705:10] : 
#  705|     mu1_3(int)       = Store                        : &:r1_2, r1_1
#-----|   Goto -> Block 3

#  705|   Block 2
#  705|     r2_0(glval<int>) = VariableAddress[y]           : 
#  705|     r2_1(int)        = Load                         : &:r2_0, ~mu0_2
#  705|     r2_2(glval<int>) = VariableAddress[#temp705:10] : 
#  705|     mu2_3(int)       = Store                        : &:r2_2, r2_1
#-----|   Goto -> Block 3

#  705|   Block 3
#  705|     r3_0(glval<int>) = VariableAddress[#temp705:10] : 
#  705|     r3_1(int)        = Load                         : &:r3_0, ~mu0_2
#  705|     mu3_2(int)       = Store                        : &:r0_7, r3_1
#  704|     r3_3(glval<int>) = VariableAddress[#return]     : 
#  704|     v3_4(void)       = ReturnValue                  : &:r3_3, ~mu0_2
#  704|     v3_5(void)       = UnmodeledUse                 : mu*
#  704|     v3_6(void)       = AliasedUse                   : ~mu0_2
#  704|     v3_7(void)       = ExitFunction                 : 

#  708| int CallMin(int, int)
#  708|   Block 0
#  708|     v0_0(void)           = EnterFunction            : 
#  708|     mu0_1(unknown)       = AliasedDefinition        : 
#  708|     mu0_2(unknown)       = UnmodeledDefinition      : 
#  708|     r0_3(glval<int>)     = VariableAddress[x]       : 
#  708|     mu0_4(int)           = InitializeParameter[x]   : &:r0_3
#  708|     r0_5(glval<int>)     = VariableAddress[y]       : 
#  708|     mu0_6(int)           = InitializeParameter[y]   : &:r0_5
#  709|     r0_7(glval<int>)     = VariableAddress[#return] : 
#  709|     r0_8(glval<unknown>) = FunctionAddress[min]     : 
#  709|     r0_9(glval<int>)     = VariableAddress[x]       : 
#  709|     r0_10(int)           = Load                     : &:r0_9, ~mu0_2
#  709|     r0_11(glval<int>)    = VariableAddress[y]       : 
#  709|     r0_12(int)           = Load                     : &:r0_11, ~mu0_2
#  709|     r0_13(int)           = Call                     : func:r0_8, 0:r0_10, 1:r0_12
#  709|     mu0_14(unknown)      = ^CallSideEffect          : ~mu0_2
#  709|     mu0_15(int)          = Store                    : &:r0_7, r0_13
#  708|     r0_16(glval<int>)    = VariableAddress[#return] : 
#  708|     v0_17(void)          = ReturnValue              : &:r0_16, ~mu0_2
#  708|     v0_18(void)          = UnmodeledUse             : mu*
#  708|     v0_19(void)          = AliasedUse               : ~mu0_2
#  708|     v0_20(void)          = ExitFunction             : 

#  715| long Outer<long>::Func<void*, char>(void*, char)
#  715|   Block 0
#  715|     v0_0(void)          = EnterFunction            : 
#  715|     mu0_1(unknown)      = AliasedDefinition        : 
#  715|     mu0_2(unknown)      = UnmodeledDefinition      : 
#  715|     r0_3(glval<void *>) = VariableAddress[x]       : 
#  715|     mu0_4(void *)       = InitializeParameter[x]   : &:r0_3
#  715|     r0_5(glval<char>)   = VariableAddress[y]       : 
#  715|     mu0_6(char)         = InitializeParameter[y]   : &:r0_5
#  716|     r0_7(glval<long>)   = VariableAddress[#return] : 
#  716|     r0_8(long)          = Constant[0]              : 
#  716|     mu0_9(long)         = Store                    : &:r0_7, r0_8
#  715|     r0_10(glval<long>)  = VariableAddress[#return] : 
#  715|     v0_11(void)         = ReturnValue              : &:r0_10, ~mu0_2
#  715|     v0_12(void)         = UnmodeledUse             : mu*
#  715|     v0_13(void)         = AliasedUse               : ~mu0_2
#  715|     v0_14(void)         = ExitFunction             : 

#  720| double CallNestedTemplateFunc()
#  720|   Block 0
#  720|     v0_0(void)           = EnterFunction                : 
#  720|     mu0_1(unknown)       = AliasedDefinition            : 
#  720|     mu0_2(unknown)       = UnmodeledDefinition          : 
#  721|     r0_3(glval<double>)  = VariableAddress[#return]     : 
#  721|     r0_4(glval<unknown>) = FunctionAddress[Func]        : 
#  721|     r0_5(void *)         = Constant[0]                  : 
#  721|     r0_6(char)           = Constant[111]                : 
#  721|     r0_7(long)           = Call                         : func:r0_4, 0:r0_5, 1:r0_6
#  721|     mu0_8(unknown)       = ^CallSideEffect              : ~mu0_2
#  721|     v0_9(void)           = ^BufferReadSideEffect[0]     : &:r0_5, ~mu0_2
#  721|     mu0_10(unknown)      = ^BufferMayWriteSideEffect[0] : &:r0_5
#  721|     r0_11(double)        = Convert                      : r0_7
#  721|     mu0_12(double)       = Store                        : &:r0_3, r0_11
#  720|     r0_13(glval<double>) = VariableAddress[#return]     : 
#  720|     v0_14(void)          = ReturnValue                  : &:r0_13, ~mu0_2
#  720|     v0_15(void)          = UnmodeledUse                 : mu*
#  720|     v0_16(void)          = AliasedUse                   : ~mu0_2
#  720|     v0_17(void)          = ExitFunction                 : 

#  724| void TryCatch(bool)
#  724|   Block 0
#  724|     v0_0(void)        = EnterFunction          : 
#  724|     mu0_1(unknown)    = AliasedDefinition      : 
#  724|     mu0_2(unknown)    = UnmodeledDefinition    : 
#  724|     r0_3(glval<bool>) = VariableAddress[b]     : 
#  724|     mu0_4(bool)       = InitializeParameter[b] : &:r0_3
#  726|     r0_5(glval<int>)  = VariableAddress[x]     : 
#  726|     r0_6(int)         = Constant[5]            : 
#  726|     mu0_7(int)        = Store                  : &:r0_5, r0_6
#  727|     r0_8(glval<bool>) = VariableAddress[b]     : 
#  727|     r0_9(bool)        = Load                   : &:r0_8, ~mu0_2
#  727|     v0_10(void)       = ConditionalBranch      : r0_9
#-----|   False -> Block 4
#-----|   True -> Block 3

#  724|   Block 1
#  724|     v1_0(void) = UnmodeledUse : mu*
#  724|     v1_1(void) = AliasedUse   : ~mu0_2
#  724|     v1_2(void) = ExitFunction : 

#  724|   Block 2
#  724|     v2_0(void) = Unwind : 
#-----|   Goto -> Block 1

#  728|   Block 3
#  728|     r3_0(glval<char *>)   = VariableAddress[#throw728:7]     : 
#  728|     r3_1(glval<char[15]>) = StringConstant["string literal"] : 
#  728|     r3_2(char *)          = Convert                          : r3_1
#  728|     mu3_3(char *)         = Store                            : &:r3_0, r3_2
#  728|     v3_4(void)            = ThrowValue                       : &:r3_0, ~mu0_2
#-----|   Exception -> Block 9

#  730|   Block 4
#  730|     r4_0(glval<int>) = VariableAddress[x] : 
#  730|     r4_1(int)        = Load               : &:r4_0, ~mu0_2
#  730|     r4_2(int)        = Constant[2]        : 
#  730|     r4_3(bool)       = CompareLT          : r4_1, r4_2
#  730|     v4_4(void)       = ConditionalBranch  : r4_3
#-----|   False -> Block 8
#-----|   True -> Block 5

#  731|   Block 5
#  731|     r5_0(glval<bool>) = VariableAddress[b] : 
#  731|     r5_1(bool)        = Load               : &:r5_0, ~mu0_2
#  731|     v5_2(void)        = ConditionalBranch  : r5_1
#-----|   False -> Block 7
#-----|   True -> Block 6

#  731|   Block 6
#  731|     r6_0(int)        = Constant[7]                  : 
#  731|     r6_1(glval<int>) = VariableAddress[#temp731:11] : 
#  731|     mu6_2(int)       = Store                        : &:r6_1, r6_0
#  731|     r6_3(glval<int>) = VariableAddress[#temp731:11] : 
#  731|     r6_4(int)        = Load                         : &:r6_3, ~mu0_2
#  731|     r6_5(glval<int>) = VariableAddress[x]           : 
#  731|     mu6_6(int)       = Store                        : &:r6_5, r6_4
#-----|   Goto -> Block 8

#  731|   Block 7
#  731|     r7_0(glval<String>)   = VariableAddress[#throw731:19]   : 
#  731|     r7_1(glval<unknown>)  = FunctionAddress[String]         : 
#  731|     r7_2(glval<char[14]>) = StringConstant["String object"] : 
#  731|     r7_3(char *)          = Convert                         : r7_2
#  731|     v7_4(void)            = Call                            : func:r7_1, this:r7_0, 0:r7_3
#  731|     mu7_5(unknown)        = ^CallSideEffect                 : ~mu0_2
#  731|     mu7_6(String)         = ^IndirectMayWriteSideEffect[-1] : &:r7_0
#  731|     v7_7(void)            = ^BufferReadSideEffect[0]        : &:r7_3, ~mu0_2
#  731|     mu7_8(unknown)        = ^BufferMayWriteSideEffect[0]    : &:r7_3
#  731|     v7_9(void)            = ThrowValue                      : &:r7_0, ~mu0_2
#-----|   Exception -> Block 9

#  733|   Block 8
#  733|     r8_0(int)        = Constant[7]        : 
#  733|     r8_1(glval<int>) = VariableAddress[x] : 
#  733|     mu8_2(int)       = Store              : &:r8_1, r8_0
#-----|   Goto -> Block 14

#  735|   Block 9
#  735|     v9_0(void) = CatchByType[const char *] : 
#-----|   Exception -> Block 11
#-----|   Goto -> Block 10

#  735|   Block 10
#  735|     r10_0(glval<char *>)  = VariableAddress[s]              : 
#  735|     mu10_1(char *)        = InitializeParameter[s]          : &:r10_0
#  736|     r10_2(glval<String>)  = VariableAddress[#throw736:5]    : 
#  736|     r10_3(glval<unknown>) = FunctionAddress[String]         : 
#  736|     r10_4(glval<char *>)  = VariableAddress[s]              : 
#  736|     r10_5(char *)         = Load                            : &:r10_4, ~mu0_2
#  736|     v10_6(void)           = Call                            : func:r10_3, this:r10_2, 0:r10_5
#  736|     mu10_7(unknown)       = ^CallSideEffect                 : ~mu0_2
#  736|     mu10_8(String)        = ^IndirectMayWriteSideEffect[-1] : &:r10_2
#  736|     v10_9(void)           = ^BufferReadSideEffect[0]        : &:r10_5, ~mu0_2
#  736|     mu10_10(unknown)      = ^BufferMayWriteSideEffect[0]    : &:r10_5
#  736|     v10_11(void)          = ThrowValue                      : &:r10_2, ~mu0_2
#-----|   Exception -> Block 2

#  738|   Block 11
#  738|     v11_0(void) = CatchByType[const String &] : 
#-----|   Exception -> Block 13
#-----|   Goto -> Block 12

#  738|   Block 12
#  738|     r12_0(glval<String &>) = VariableAddress[e]     : 
#  738|     mu12_1(String &)       = InitializeParameter[e] : &:r12_0
#  738|     v12_2(void)            = NoOp                   : 
#-----|   Goto -> Block 14

#  740|   Block 13
#  740|     v13_0(void) = CatchAny : 
#  741|     v13_1(void) = ReThrow  : 
#-----|   Exception -> Block 2

#  743|   Block 14
#  743|     v14_0(void) = NoOp       : 
#  724|     v14_1(void) = ReturnVoid : 
#-----|   Goto -> Block 1

#  745| Base& Base::operator=(Base const&)
#  745|   Block 0
#  745|     v0_0(void)           = EnterFunction                   : 
#  745|     mu0_1(unknown)       = AliasedDefinition               : 
#  745|     mu0_2(unknown)       = UnmodeledDefinition             : 
#  745|     r0_3(glval<Base>)    = InitializeThis                  : 
#-----|     r0_4(glval<Base &>)  = VariableAddress[p#0]            : 
#-----|     mu0_5(Base &)        = InitializeParameter[p#0]        : &:r0_4
#-----|     r0_6(Base *)         = CopyValue                       : r0_3
#-----|     r0_7(glval<String>)  = FieldAddress[base_s]            : r0_6
#-----|     r0_8(String *)       = CopyValue                       : r0_7
#  745|     r0_9(glval<unknown>) = FunctionAddress[operator=]      : 
#-----|     r0_10(glval<Base &>) = VariableAddress[p#0]            : 
#-----|     r0_11(Base &)        = Load                            : &:r0_10, ~mu0_2
#-----|     r0_12(glval<Base>)   = CopyValue                       : r0_11
#-----|     r0_13(glval<String>) = FieldAddress[base_s]            : r0_12
#-----|     r0_14(String &)      = CopyValue                       : r0_13
#  745|     r0_15(String &)      = Call                            : func:r0_9, this:r0_8, 0:r0_14
#  745|     mu0_16(unknown)      = ^CallSideEffect                 : ~mu0_2
#-----|     v0_17(void)          = ^BufferReadSideEffect[-1]       : &:r0_8, ~mu0_2
#-----|     v0_18(void)          = ^BufferReadSideEffect[0]        : &:r0_14, ~mu0_2
#-----|     mu0_19(String)       = ^IndirectMayWriteSideEffect[-1] : &:r0_8
#-----|     mu0_20(unknown)      = ^BufferMayWriteSideEffect[0]    : &:r0_14
#-----|     r0_21(glval<String>) = CopyValue                       : r0_15
#-----|     r0_22(glval<Base &>) = VariableAddress[#return]        : 
#-----|     r0_23(Base *)        = CopyValue                       : r0_3
#-----|     r0_24(glval<Base>)   = CopyValue                       : r0_23
#-----|     r0_25(Base &)        = CopyValue                       : r0_24
#-----|     mu0_26(Base &)       = Store                           : &:r0_22, r0_25
#  745|     r0_27(glval<Base &>) = VariableAddress[#return]        : 
#  745|     v0_28(void)          = ReturnValue                     : &:r0_27, ~mu0_2
#  745|     v0_29(void)          = UnmodeledUse                    : mu*
#  745|     v0_30(void)          = AliasedUse                      : ~mu0_2
#  745|     v0_31(void)          = ExitFunction                    : 

#  745| void Base::Base(Base const&)
#  745|   Block 0
#  745|     v0_0(void)           = EnterFunction                   : 
#  745|     mu0_1(unknown)       = AliasedDefinition               : 
#  745|     mu0_2(unknown)       = UnmodeledDefinition             : 
#  745|     r0_3(glval<Base>)    = InitializeThis                  : 
#-----|     r0_4(glval<Base &>)  = VariableAddress[p#0]            : 
#-----|     mu0_5(Base &)        = InitializeParameter[p#0]        : &:r0_4
#  745|     r0_6(glval<String>)  = FieldAddress[base_s]            : r0_3
#  745|     r0_7(glval<unknown>) = FunctionAddress[String]         : 
#  745|     v0_8(void)           = Call                            : func:r0_7, this:r0_6
#  745|     mu0_9(unknown)       = ^CallSideEffect                 : ~mu0_2
#  745|     mu0_10(String)       = ^IndirectMayWriteSideEffect[-1] : &:r0_6
#  745|     v0_11(void)          = NoOp                            : 
#  745|     v0_12(void)          = ReturnVoid                      : 
#  745|     v0_13(void)          = UnmodeledUse                    : mu*
#  745|     v0_14(void)          = AliasedUse                      : ~mu0_2
#  745|     v0_15(void)          = ExitFunction                    : 

#  748| void Base::Base()
#  748|   Block 0
#  748|     v0_0(void)           = EnterFunction                   : 
#  748|     mu0_1(unknown)       = AliasedDefinition               : 
#  748|     mu0_2(unknown)       = UnmodeledDefinition             : 
#  748|     r0_3(glval<Base>)    = InitializeThis                  : 
#  748|     r0_4(glval<String>)  = FieldAddress[base_s]            : r0_3
#  748|     r0_5(glval<unknown>) = FunctionAddress[String]         : 
#  748|     v0_6(void)           = Call                            : func:r0_5, this:r0_4
#  748|     mu0_7(unknown)       = ^CallSideEffect                 : ~mu0_2
#  748|     mu0_8(String)        = ^IndirectMayWriteSideEffect[-1] : &:r0_4
#  749|     v0_9(void)           = NoOp                            : 
#  748|     v0_10(void)          = ReturnVoid                      : 
#  748|     v0_11(void)          = UnmodeledUse                    : mu*
#  748|     v0_12(void)          = AliasedUse                      : ~mu0_2
#  748|     v0_13(void)          = ExitFunction                    : 

#  750| void Base::~Base()
#  750|   Block 0
#  750|     v0_0(void)           = EnterFunction            : 
#  750|     mu0_1(unknown)       = AliasedDefinition        : 
#  750|     mu0_2(unknown)       = UnmodeledDefinition      : 
#  750|     r0_3(glval<Base>)    = InitializeThis           : 
#  751|     v0_4(void)           = NoOp                     : 
#  751|     r0_5(glval<String>)  = FieldAddress[base_s]     : r0_3
#  751|     r0_6(glval<unknown>) = FunctionAddress[~String] : 
#  751|     v0_7(void)           = Call                     : func:r0_6, this:r0_5
#  751|     mu0_8(unknown)       = ^CallSideEffect          : ~mu0_2
#  750|     v0_9(void)           = ReturnVoid               : 
#  750|     v0_10(void)          = UnmodeledUse             : mu*
#  750|     v0_11(void)          = AliasedUse               : ~mu0_2
#  750|     v0_12(void)          = ExitFunction             : 

#  754| Middle& Middle::operator=(Middle const&)
#  754|   Block 0
#  754|     v0_0(void)             = EnterFunction                          : 
#  754|     mu0_1(unknown)         = AliasedDefinition                      : 
#  754|     mu0_2(unknown)         = UnmodeledDefinition                    : 
#  754|     r0_3(glval<Middle>)    = InitializeThis                         : 
#-----|     r0_4(glval<Middle &>)  = VariableAddress[p#0]                   : 
#-----|     mu0_5(Middle &)        = InitializeParameter[p#0]               : &:r0_4
#-----|     r0_6(Middle *)         = CopyValue                              : r0_3
#-----|     r0_7(Base *)           = ConvertToNonVirtualBase[Middle : Base] : r0_6
#  754|     r0_8(glval<unknown>)   = FunctionAddress[operator=]             : 
#-----|     r0_9(glval<Middle &>)  = VariableAddress[p#0]                   : 
#-----|     r0_10(Middle &)        = Load                                   : &:r0_9, ~mu0_2
#-----|     r0_11(glval<Middle>)   = CopyValue                              : r0_10
#-----|     r0_12(Middle *)        = CopyValue                              : r0_11
#-----|     r0_13(Base *)          = ConvertToNonVirtualBase[Middle : Base] : r0_12
#-----|     r0_14(glval<Base>)     = CopyValue                              : r0_13
#-----|     r0_15(Base &)          = CopyValue                              : r0_14
#  754|     r0_16(Base &)          = Call                                   : func:r0_8, this:r0_7, 0:r0_15
#  754|     mu0_17(unknown)        = ^CallSideEffect                        : ~mu0_2
#-----|     v0_18(void)            = ^BufferReadSideEffect[-1]              : &:r0_7, ~mu0_2
#-----|     v0_19(void)            = ^BufferReadSideEffect[0]               : &:r0_15, ~mu0_2
#-----|     mu0_20(Base)           = ^IndirectMayWriteSideEffect[-1]        : &:r0_7
#-----|     mu0_21(unknown)        = ^BufferMayWriteSideEffect[0]           : &:r0_15
#-----|     r0_22(glval<Base>)     = CopyValue                              : r0_16
#-----|     r0_23(Middle *)        = CopyValue                              : r0_3
#-----|     r0_24(glval<String>)   = FieldAddress[middle_s]                 : r0_23
#-----|     r0_25(String *)        = CopyValue                              : r0_24
#  754|     r0_26(glval<unknown>)  = FunctionAddress[operator=]             : 
#-----|     r0_27(glval<Middle &>) = VariableAddress[p#0]                   : 
#-----|     r0_28(Middle &)        = Load                                   : &:r0_27, ~mu0_2
#-----|     r0_29(glval<Middle>)   = CopyValue                              : r0_28
#-----|     r0_30(glval<String>)   = FieldAddress[middle_s]                 : r0_29
#-----|     r0_31(String &)        = CopyValue                              : r0_30
#  754|     r0_32(String &)        = Call                                   : func:r0_26, this:r0_25, 0:r0_31
#  754|     mu0_33(unknown)        = ^CallSideEffect                        : ~mu0_2
#-----|     v0_34(void)            = ^BufferReadSideEffect[-1]              : &:r0_25, ~mu0_2
#-----|     v0_35(void)            = ^BufferReadSideEffect[0]               : &:r0_31, ~mu0_2
#-----|     mu0_36(String)         = ^IndirectMayWriteSideEffect[-1]        : &:r0_25
#-----|     mu0_37(unknown)        = ^BufferMayWriteSideEffect[0]           : &:r0_31
#-----|     r0_38(glval<String>)   = CopyValue                              : r0_32
#-----|     r0_39(glval<Middle &>) = VariableAddress[#return]               : 
#-----|     r0_40(Middle *)        = CopyValue                              : r0_3
#-----|     r0_41(glval<Middle>)   = CopyValue                              : r0_40
#-----|     r0_42(Middle &)        = CopyValue                              : r0_41
#-----|     mu0_43(Middle &)       = Store                                  : &:r0_39, r0_42
#  754|     r0_44(glval<Middle &>) = VariableAddress[#return]               : 
#  754|     v0_45(void)            = ReturnValue                            : &:r0_44, ~mu0_2
#  754|     v0_46(void)            = UnmodeledUse                           : mu*
#  754|     v0_47(void)            = AliasedUse                             : ~mu0_2
#  754|     v0_48(void)            = ExitFunction                           : 

#  757| void Middle::Middle()
#  757|   Block 0
<<<<<<< HEAD
#  757|     v0_0(void)            = EnterFunction                   : 
#  757|     mu0_1(unknown)        = AliasedDefinition               : 
#  757|     mu0_2(unknown)        = UnmodeledDefinition             : 
#  757|     r0_3(glval<Middle>)   = InitializeThis                  : 
#  757|     r0_4(glval<Base>)     = ConvertToBase[Middle : Base]    : r0_3
#  757|     r0_5(glval<unknown>)  = FunctionAddress[Base]           : 
#  757|     v0_6(void)            = Call                            : func:r0_5, this:r0_4
#  757|     mu0_7(unknown)        = ^CallSideEffect                 : ~mu0_2
#  757|     mu0_8(Base)           = ^IndirectMayWriteSideEffect[-1] : &:r0_4
#  757|     r0_9(glval<String>)   = FieldAddress[middle_s]          : r0_3
#  757|     r0_10(glval<unknown>) = FunctionAddress[String]         : 
#  757|     v0_11(void)           = Call                            : func:r0_10, this:r0_9
#  757|     mu0_12(unknown)       = ^CallSideEffect                 : ~mu0_2
#  757|     mu0_13(String)        = ^IndirectMayWriteSideEffect[-1] : &:r0_9
#  758|     v0_14(void)           = NoOp                            : 
#  757|     v0_15(void)           = ReturnVoid                      : 
#  757|     v0_16(void)           = UnmodeledUse                    : mu*
#  757|     v0_17(void)           = AliasedUse                      : ~mu0_2
#  757|     v0_18(void)           = ExitFunction                    : 
=======
#  757|     v0_0(void)           = EnterFunction                          : 
#  757|     mu0_1(unknown)       = AliasedDefinition                      : 
#  757|     mu0_2(unknown)       = UnmodeledDefinition                    : 
#  757|     r0_3(glval<Middle>)  = InitializeThis                         : 
#  757|     r0_4(glval<Base>)    = ConvertToNonVirtualBase[Middle : Base] : r0_3
#  757|     r0_5(glval<unknown>) = FunctionAddress[Base]                  : 
#  757|     v0_6(void)           = Call                                   : func:r0_5, this:r0_4
#  757|     mu0_7(unknown)       = ^CallSideEffect                        : ~mu0_2
#  757|     r0_8(glval<String>)  = FieldAddress[middle_s]                 : r0_3
#  757|     r0_9(glval<unknown>) = FunctionAddress[String]                : 
#  757|     v0_10(void)          = Call                                   : func:r0_9, this:r0_8
#  757|     mu0_11(unknown)      = ^CallSideEffect                        : ~mu0_2
#  758|     v0_12(void)          = NoOp                                   : 
#  757|     v0_13(void)          = ReturnVoid                             : 
#  757|     v0_14(void)          = UnmodeledUse                           : mu*
#  757|     v0_15(void)          = AliasedUse                             : ~mu0_2
#  757|     v0_16(void)          = ExitFunction                           : 
>>>>>>> 6c9f9266

#  759| void Middle::~Middle()
#  759|   Block 0
#  759|     v0_0(void)            = EnterFunction                          : 
#  759|     mu0_1(unknown)        = AliasedDefinition                      : 
#  759|     mu0_2(unknown)        = UnmodeledDefinition                    : 
#  759|     r0_3(glval<Middle>)   = InitializeThis                         : 
#  760|     v0_4(void)            = NoOp                                   : 
#  760|     r0_5(glval<String>)   = FieldAddress[middle_s]                 : r0_3
#  760|     r0_6(glval<unknown>)  = FunctionAddress[~String]               : 
#  760|     v0_7(void)            = Call                                   : func:r0_6, this:r0_5
#  760|     mu0_8(unknown)        = ^CallSideEffect                        : ~mu0_2
#  760|     r0_9(glval<Base>)     = ConvertToNonVirtualBase[Middle : Base] : r0_3
#  760|     r0_10(glval<unknown>) = FunctionAddress[~Base]                 : 
#  760|     v0_11(void)           = Call                                   : func:r0_10, this:r0_9
#  760|     mu0_12(unknown)       = ^CallSideEffect                        : ~mu0_2
#  759|     v0_13(void)           = ReturnVoid                             : 
#  759|     v0_14(void)           = UnmodeledUse                           : mu*
#  759|     v0_15(void)           = AliasedUse                             : ~mu0_2
#  759|     v0_16(void)           = ExitFunction                           : 

#  763| Derived& Derived::operator=(Derived const&)
#  763|   Block 0
#  763|     v0_0(void)              = EnterFunction                             : 
#  763|     mu0_1(unknown)          = AliasedDefinition                         : 
#  763|     mu0_2(unknown)          = UnmodeledDefinition                       : 
#  763|     r0_3(glval<Derived>)    = InitializeThis                            : 
#-----|     r0_4(glval<Derived &>)  = VariableAddress[p#0]                      : 
#-----|     mu0_5(Derived &)        = InitializeParameter[p#0]                  : &:r0_4
#-----|     r0_6(Derived *)         = CopyValue                                 : r0_3
#-----|     r0_7(Middle *)          = ConvertToNonVirtualBase[Derived : Middle] : r0_6
#  763|     r0_8(glval<unknown>)    = FunctionAddress[operator=]                : 
#-----|     r0_9(glval<Derived &>)  = VariableAddress[p#0]                      : 
#-----|     r0_10(Derived &)        = Load                                      : &:r0_9, ~mu0_2
#-----|     r0_11(glval<Derived>)   = CopyValue                                 : r0_10
#-----|     r0_12(Derived *)        = CopyValue                                 : r0_11
#-----|     r0_13(Middle *)         = ConvertToNonVirtualBase[Derived : Middle] : r0_12
#-----|     r0_14(glval<Middle>)    = CopyValue                                 : r0_13
#-----|     r0_15(Middle &)         = CopyValue                                 : r0_14
#  763|     r0_16(Middle &)         = Call                                      : func:r0_8, this:r0_7, 0:r0_15
#  763|     mu0_17(unknown)         = ^CallSideEffect                           : ~mu0_2
#-----|     v0_18(void)             = ^BufferReadSideEffect[-1]                 : &:r0_7, ~mu0_2
#-----|     v0_19(void)             = ^BufferReadSideEffect[0]                  : &:r0_15, ~mu0_2
#-----|     mu0_20(Middle)          = ^IndirectMayWriteSideEffect[-1]           : &:r0_7
#-----|     mu0_21(unknown)         = ^BufferMayWriteSideEffect[0]              : &:r0_15
#-----|     r0_22(glval<Middle>)    = CopyValue                                 : r0_16
#-----|     r0_23(Derived *)        = CopyValue                                 : r0_3
#-----|     r0_24(glval<String>)    = FieldAddress[derived_s]                   : r0_23
#-----|     r0_25(String *)         = CopyValue                                 : r0_24
#  763|     r0_26(glval<unknown>)   = FunctionAddress[operator=]                : 
#-----|     r0_27(glval<Derived &>) = VariableAddress[p#0]                      : 
#-----|     r0_28(Derived &)        = Load                                      : &:r0_27, ~mu0_2
#-----|     r0_29(glval<Derived>)   = CopyValue                                 : r0_28
#-----|     r0_30(glval<String>)    = FieldAddress[derived_s]                   : r0_29
#-----|     r0_31(String &)         = CopyValue                                 : r0_30
#  763|     r0_32(String &)         = Call                                      : func:r0_26, this:r0_25, 0:r0_31
#  763|     mu0_33(unknown)         = ^CallSideEffect                           : ~mu0_2
#-----|     v0_34(void)             = ^BufferReadSideEffect[-1]                 : &:r0_25, ~mu0_2
#-----|     v0_35(void)             = ^BufferReadSideEffect[0]                  : &:r0_31, ~mu0_2
#-----|     mu0_36(String)          = ^IndirectMayWriteSideEffect[-1]           : &:r0_25
#-----|     mu0_37(unknown)         = ^BufferMayWriteSideEffect[0]              : &:r0_31
#-----|     r0_38(glval<String>)    = CopyValue                                 : r0_32
#-----|     r0_39(glval<Derived &>) = VariableAddress[#return]                  : 
#-----|     r0_40(Derived *)        = CopyValue                                 : r0_3
#-----|     r0_41(glval<Derived>)   = CopyValue                                 : r0_40
#-----|     r0_42(Derived &)        = CopyValue                                 : r0_41
#-----|     mu0_43(Derived &)       = Store                                     : &:r0_39, r0_42
#  763|     r0_44(glval<Derived &>) = VariableAddress[#return]                  : 
#  763|     v0_45(void)             = ReturnValue                               : &:r0_44, ~mu0_2
#  763|     v0_46(void)             = UnmodeledUse                              : mu*
#  763|     v0_47(void)             = AliasedUse                                : ~mu0_2
#  763|     v0_48(void)             = ExitFunction                              : 

#  766| void Derived::Derived()
#  766|   Block 0
<<<<<<< HEAD
#  766|     v0_0(void)            = EnterFunction                   : 
#  766|     mu0_1(unknown)        = AliasedDefinition               : 
#  766|     mu0_2(unknown)        = UnmodeledDefinition             : 
#  766|     r0_3(glval<Derived>)  = InitializeThis                  : 
#  766|     r0_4(glval<Middle>)   = ConvertToBase[Derived : Middle] : r0_3
#  766|     r0_5(glval<unknown>)  = FunctionAddress[Middle]         : 
#  766|     v0_6(void)            = Call                            : func:r0_5, this:r0_4
#  766|     mu0_7(unknown)        = ^CallSideEffect                 : ~mu0_2
#  766|     mu0_8(Middle)         = ^IndirectMayWriteSideEffect[-1] : &:r0_4
#  766|     r0_9(glval<String>)   = FieldAddress[derived_s]         : r0_3
#  766|     r0_10(glval<unknown>) = FunctionAddress[String]         : 
#  766|     v0_11(void)           = Call                            : func:r0_10, this:r0_9
#  766|     mu0_12(unknown)       = ^CallSideEffect                 : ~mu0_2
#  766|     mu0_13(String)        = ^IndirectMayWriteSideEffect[-1] : &:r0_9
#  767|     v0_14(void)           = NoOp                            : 
#  766|     v0_15(void)           = ReturnVoid                      : 
#  766|     v0_16(void)           = UnmodeledUse                    : mu*
#  766|     v0_17(void)           = AliasedUse                      : ~mu0_2
#  766|     v0_18(void)           = ExitFunction                    : 
=======
#  766|     v0_0(void)           = EnterFunction                             : 
#  766|     mu0_1(unknown)       = AliasedDefinition                         : 
#  766|     mu0_2(unknown)       = UnmodeledDefinition                       : 
#  766|     r0_3(glval<Derived>) = InitializeThis                            : 
#  766|     r0_4(glval<Middle>)  = ConvertToNonVirtualBase[Derived : Middle] : r0_3
#  766|     r0_5(glval<unknown>) = FunctionAddress[Middle]                   : 
#  766|     v0_6(void)           = Call                                      : func:r0_5, this:r0_4
#  766|     mu0_7(unknown)       = ^CallSideEffect                           : ~mu0_2
#  766|     r0_8(glval<String>)  = FieldAddress[derived_s]                   : r0_3
#  766|     r0_9(glval<unknown>) = FunctionAddress[String]                   : 
#  766|     v0_10(void)          = Call                                      : func:r0_9, this:r0_8
#  766|     mu0_11(unknown)      = ^CallSideEffect                           : ~mu0_2
#  767|     v0_12(void)          = NoOp                                      : 
#  766|     v0_13(void)          = ReturnVoid                                : 
#  766|     v0_14(void)          = UnmodeledUse                              : mu*
#  766|     v0_15(void)          = AliasedUse                                : ~mu0_2
#  766|     v0_16(void)          = ExitFunction                              : 
>>>>>>> 6c9f9266

#  768| void Derived::~Derived()
#  768|   Block 0
#  768|     v0_0(void)            = EnterFunction                             : 
#  768|     mu0_1(unknown)        = AliasedDefinition                         : 
#  768|     mu0_2(unknown)        = UnmodeledDefinition                       : 
#  768|     r0_3(glval<Derived>)  = InitializeThis                            : 
#  769|     v0_4(void)            = NoOp                                      : 
#  769|     r0_5(glval<String>)   = FieldAddress[derived_s]                   : r0_3
#  769|     r0_6(glval<unknown>)  = FunctionAddress[~String]                  : 
#  769|     v0_7(void)            = Call                                      : func:r0_6, this:r0_5
#  769|     mu0_8(unknown)        = ^CallSideEffect                           : ~mu0_2
#  769|     r0_9(glval<Middle>)   = ConvertToNonVirtualBase[Derived : Middle] : r0_3
#  769|     r0_10(glval<unknown>) = FunctionAddress[~Middle]                  : 
#  769|     v0_11(void)           = Call                                      : func:r0_10, this:r0_9
#  769|     mu0_12(unknown)       = ^CallSideEffect                           : ~mu0_2
#  768|     v0_13(void)           = ReturnVoid                                : 
#  768|     v0_14(void)           = UnmodeledUse                              : mu*
#  768|     v0_15(void)           = AliasedUse                                : ~mu0_2
#  768|     v0_16(void)           = ExitFunction                              : 

#  775| void MiddleVB1::MiddleVB1()
#  775|   Block 0
<<<<<<< HEAD
#  775|     v0_0(void)             = EnterFunction                   : 
#  775|     mu0_1(unknown)         = AliasedDefinition               : 
#  775|     mu0_2(unknown)         = UnmodeledDefinition             : 
#  775|     r0_3(glval<MiddleVB1>) = InitializeThis                  : 
#  775|     r0_4(glval<Base>)      = ConvertToBase[MiddleVB1 : Base] : r0_3
#  775|     r0_5(glval<unknown>)   = FunctionAddress[Base]           : 
#  775|     v0_6(void)             = Call                            : func:r0_5, this:r0_4
#  775|     mu0_7(unknown)         = ^CallSideEffect                 : ~mu0_2
#  775|     mu0_8(Base)            = ^IndirectMayWriteSideEffect[-1] : &:r0_4
#  775|     r0_9(glval<String>)    = FieldAddress[middlevb1_s]       : r0_3
#  775|     r0_10(glval<unknown>)  = FunctionAddress[String]         : 
#  775|     v0_11(void)            = Call                            : func:r0_10, this:r0_9
#  775|     mu0_12(unknown)        = ^CallSideEffect                 : ~mu0_2
#  775|     mu0_13(String)         = ^IndirectMayWriteSideEffect[-1] : &:r0_9
#  776|     v0_14(void)            = NoOp                            : 
#  775|     v0_15(void)            = ReturnVoid                      : 
#  775|     v0_16(void)            = UnmodeledUse                    : mu*
#  775|     v0_17(void)            = AliasedUse                      : ~mu0_2
#  775|     v0_18(void)            = ExitFunction                    : 
=======
#  775|     v0_0(void)             = EnterFunction                             : 
#  775|     mu0_1(unknown)         = AliasedDefinition                         : 
#  775|     mu0_2(unknown)         = UnmodeledDefinition                       : 
#  775|     r0_3(glval<MiddleVB1>) = InitializeThis                            : 
#  775|     r0_4(glval<Base>)      = ConvertToNonVirtualBase[MiddleVB1 : Base] : r0_3
#  775|     r0_5(glval<unknown>)   = FunctionAddress[Base]                     : 
#  775|     v0_6(void)             = Call                                      : func:r0_5, this:r0_4
#  775|     mu0_7(unknown)         = ^CallSideEffect                           : ~mu0_2
#  775|     r0_8(glval<String>)    = FieldAddress[middlevb1_s]                 : r0_3
#  775|     r0_9(glval<unknown>)   = FunctionAddress[String]                   : 
#  775|     v0_10(void)            = Call                                      : func:r0_9, this:r0_8
#  775|     mu0_11(unknown)        = ^CallSideEffect                           : ~mu0_2
#  776|     v0_12(void)            = NoOp                                      : 
#  775|     v0_13(void)            = ReturnVoid                                : 
#  775|     v0_14(void)            = UnmodeledUse                              : mu*
#  775|     v0_15(void)            = AliasedUse                                : ~mu0_2
#  775|     v0_16(void)            = ExitFunction                              : 
>>>>>>> 6c9f9266

#  777| void MiddleVB1::~MiddleVB1()
#  777|   Block 0
#  777|     v0_0(void)             = EnterFunction                             : 
#  777|     mu0_1(unknown)         = AliasedDefinition                         : 
#  777|     mu0_2(unknown)         = UnmodeledDefinition                       : 
#  777|     r0_3(glval<MiddleVB1>) = InitializeThis                            : 
#  778|     v0_4(void)             = NoOp                                      : 
#  778|     r0_5(glval<String>)    = FieldAddress[middlevb1_s]                 : r0_3
#  778|     r0_6(glval<unknown>)   = FunctionAddress[~String]                  : 
#  778|     v0_7(void)             = Call                                      : func:r0_6, this:r0_5
#  778|     mu0_8(unknown)         = ^CallSideEffect                           : ~mu0_2
#  778|     r0_9(glval<Base>)      = ConvertToNonVirtualBase[MiddleVB1 : Base] : r0_3
#  778|     r0_10(glval<unknown>)  = FunctionAddress[~Base]                    : 
#  778|     v0_11(void)            = Call                                      : func:r0_10, this:r0_9
#  778|     mu0_12(unknown)        = ^CallSideEffect                           : ~mu0_2
#  777|     v0_13(void)            = ReturnVoid                                : 
#  777|     v0_14(void)            = UnmodeledUse                              : mu*
#  777|     v0_15(void)            = AliasedUse                                : ~mu0_2
#  777|     v0_16(void)            = ExitFunction                              : 

#  784| void MiddleVB2::MiddleVB2()
#  784|   Block 0
<<<<<<< HEAD
#  784|     v0_0(void)             = EnterFunction                   : 
#  784|     mu0_1(unknown)         = AliasedDefinition               : 
#  784|     mu0_2(unknown)         = UnmodeledDefinition             : 
#  784|     r0_3(glval<MiddleVB2>) = InitializeThis                  : 
#  784|     r0_4(glval<Base>)      = ConvertToBase[MiddleVB2 : Base] : r0_3
#  784|     r0_5(glval<unknown>)   = FunctionAddress[Base]           : 
#  784|     v0_6(void)             = Call                            : func:r0_5, this:r0_4
#  784|     mu0_7(unknown)         = ^CallSideEffect                 : ~mu0_2
#  784|     mu0_8(Base)            = ^IndirectMayWriteSideEffect[-1] : &:r0_4
#  784|     r0_9(glval<String>)    = FieldAddress[middlevb2_s]       : r0_3
#  784|     r0_10(glval<unknown>)  = FunctionAddress[String]         : 
#  784|     v0_11(void)            = Call                            : func:r0_10, this:r0_9
#  784|     mu0_12(unknown)        = ^CallSideEffect                 : ~mu0_2
#  784|     mu0_13(String)         = ^IndirectMayWriteSideEffect[-1] : &:r0_9
#  785|     v0_14(void)            = NoOp                            : 
#  784|     v0_15(void)            = ReturnVoid                      : 
#  784|     v0_16(void)            = UnmodeledUse                    : mu*
#  784|     v0_17(void)            = AliasedUse                      : ~mu0_2
#  784|     v0_18(void)            = ExitFunction                    : 
=======
#  784|     v0_0(void)             = EnterFunction                             : 
#  784|     mu0_1(unknown)         = AliasedDefinition                         : 
#  784|     mu0_2(unknown)         = UnmodeledDefinition                       : 
#  784|     r0_3(glval<MiddleVB2>) = InitializeThis                            : 
#  784|     r0_4(glval<Base>)      = ConvertToNonVirtualBase[MiddleVB2 : Base] : r0_3
#  784|     r0_5(glval<unknown>)   = FunctionAddress[Base]                     : 
#  784|     v0_6(void)             = Call                                      : func:r0_5, this:r0_4
#  784|     mu0_7(unknown)         = ^CallSideEffect                           : ~mu0_2
#  784|     r0_8(glval<String>)    = FieldAddress[middlevb2_s]                 : r0_3
#  784|     r0_9(glval<unknown>)   = FunctionAddress[String]                   : 
#  784|     v0_10(void)            = Call                                      : func:r0_9, this:r0_8
#  784|     mu0_11(unknown)        = ^CallSideEffect                           : ~mu0_2
#  785|     v0_12(void)            = NoOp                                      : 
#  784|     v0_13(void)            = ReturnVoid                                : 
#  784|     v0_14(void)            = UnmodeledUse                              : mu*
#  784|     v0_15(void)            = AliasedUse                                : ~mu0_2
#  784|     v0_16(void)            = ExitFunction                              : 
>>>>>>> 6c9f9266

#  786| void MiddleVB2::~MiddleVB2()
#  786|   Block 0
#  786|     v0_0(void)             = EnterFunction                             : 
#  786|     mu0_1(unknown)         = AliasedDefinition                         : 
#  786|     mu0_2(unknown)         = UnmodeledDefinition                       : 
#  786|     r0_3(glval<MiddleVB2>) = InitializeThis                            : 
#  787|     v0_4(void)             = NoOp                                      : 
#  787|     r0_5(glval<String>)    = FieldAddress[middlevb2_s]                 : r0_3
#  787|     r0_6(glval<unknown>)   = FunctionAddress[~String]                  : 
#  787|     v0_7(void)             = Call                                      : func:r0_6, this:r0_5
#  787|     mu0_8(unknown)         = ^CallSideEffect                           : ~mu0_2
#  787|     r0_9(glval<Base>)      = ConvertToNonVirtualBase[MiddleVB2 : Base] : r0_3
#  787|     r0_10(glval<unknown>)  = FunctionAddress[~Base]                    : 
#  787|     v0_11(void)            = Call                                      : func:r0_10, this:r0_9
#  787|     mu0_12(unknown)        = ^CallSideEffect                           : ~mu0_2
#  786|     v0_13(void)            = ReturnVoid                                : 
#  786|     v0_14(void)            = UnmodeledUse                              : mu*
#  786|     v0_15(void)            = AliasedUse                                : ~mu0_2
#  786|     v0_16(void)            = ExitFunction                              : 

#  793| void DerivedVB::DerivedVB()
#  793|   Block 0
<<<<<<< HEAD
#  793|     v0_0(void)              = EnterFunction                        : 
#  793|     mu0_1(unknown)          = AliasedDefinition                    : 
#  793|     mu0_2(unknown)          = UnmodeledDefinition                  : 
#  793|     r0_3(glval<DerivedVB>)  = InitializeThis                       : 
#  793|     r0_4(glval<Base>)       = ConvertToBase[DerivedVB : Base]      : r0_3
#  793|     r0_5(glval<unknown>)    = FunctionAddress[Base]                : 
#  793|     v0_6(void)              = Call                                 : func:r0_5, this:r0_4
#  793|     mu0_7(unknown)          = ^CallSideEffect                      : ~mu0_2
#  793|     mu0_8(Base)             = ^IndirectMayWriteSideEffect[-1]      : &:r0_4
#  793|     r0_9(glval<MiddleVB1>)  = ConvertToBase[DerivedVB : MiddleVB1] : r0_3
#  793|     r0_10(glval<unknown>)   = FunctionAddress[MiddleVB1]           : 
#  793|     v0_11(void)             = Call                                 : func:r0_10, this:r0_9
#  793|     mu0_12(unknown)         = ^CallSideEffect                      : ~mu0_2
#  793|     mu0_13(MiddleVB1)       = ^IndirectMayWriteSideEffect[-1]      : &:r0_9
#  793|     r0_14(glval<MiddleVB2>) = ConvertToBase[DerivedVB : MiddleVB2] : r0_3
#  793|     r0_15(glval<unknown>)   = FunctionAddress[MiddleVB2]           : 
#  793|     v0_16(void)             = Call                                 : func:r0_15, this:r0_14
#  793|     mu0_17(unknown)         = ^CallSideEffect                      : ~mu0_2
#  793|     mu0_18(MiddleVB2)       = ^IndirectMayWriteSideEffect[-1]      : &:r0_14
#  793|     r0_19(glval<String>)    = FieldAddress[derivedvb_s]            : r0_3
#  793|     r0_20(glval<unknown>)   = FunctionAddress[String]              : 
#  793|     v0_21(void)             = Call                                 : func:r0_20, this:r0_19
#  793|     mu0_22(unknown)         = ^CallSideEffect                      : ~mu0_2
#  793|     mu0_23(String)          = ^IndirectMayWriteSideEffect[-1]      : &:r0_19
#  794|     v0_24(void)             = NoOp                                 : 
#  793|     v0_25(void)             = ReturnVoid                           : 
#  793|     v0_26(void)             = UnmodeledUse                         : mu*
#  793|     v0_27(void)             = AliasedUse                           : ~mu0_2
#  793|     v0_28(void)             = ExitFunction                         : 
=======
#  793|     v0_0(void)              = EnterFunction                                  : 
#  793|     mu0_1(unknown)          = AliasedDefinition                              : 
#  793|     mu0_2(unknown)          = UnmodeledDefinition                            : 
#  793|     r0_3(glval<DerivedVB>)  = InitializeThis                                 : 
#  793|     r0_4(glval<Base>)       = ConvertToNonVirtualBase[DerivedVB : Base]      : r0_3
#  793|     r0_5(glval<unknown>)    = FunctionAddress[Base]                          : 
#  793|     v0_6(void)              = Call                                           : func:r0_5, this:r0_4
#  793|     mu0_7(unknown)          = ^CallSideEffect                                : ~mu0_2
#  793|     r0_8(glval<MiddleVB1>)  = ConvertToNonVirtualBase[DerivedVB : MiddleVB1] : r0_3
#  793|     r0_9(glval<unknown>)    = FunctionAddress[MiddleVB1]                     : 
#  793|     v0_10(void)             = Call                                           : func:r0_9, this:r0_8
#  793|     mu0_11(unknown)         = ^CallSideEffect                                : ~mu0_2
#  793|     r0_12(glval<MiddleVB2>) = ConvertToNonVirtualBase[DerivedVB : MiddleVB2] : r0_3
#  793|     r0_13(glval<unknown>)   = FunctionAddress[MiddleVB2]                     : 
#  793|     v0_14(void)             = Call                                           : func:r0_13, this:r0_12
#  793|     mu0_15(unknown)         = ^CallSideEffect                                : ~mu0_2
#  793|     r0_16(glval<String>)    = FieldAddress[derivedvb_s]                      : r0_3
#  793|     r0_17(glval<unknown>)   = FunctionAddress[String]                        : 
#  793|     v0_18(void)             = Call                                           : func:r0_17, this:r0_16
#  793|     mu0_19(unknown)         = ^CallSideEffect                                : ~mu0_2
#  794|     v0_20(void)             = NoOp                                           : 
#  793|     v0_21(void)             = ReturnVoid                                     : 
#  793|     v0_22(void)             = UnmodeledUse                                   : mu*
#  793|     v0_23(void)             = AliasedUse                                     : ~mu0_2
#  793|     v0_24(void)             = ExitFunction                                   : 
>>>>>>> 6c9f9266

#  795| void DerivedVB::~DerivedVB()
#  795|   Block 0
#  795|     v0_0(void)              = EnterFunction                                  : 
#  795|     mu0_1(unknown)          = AliasedDefinition                              : 
#  795|     mu0_2(unknown)          = UnmodeledDefinition                            : 
#  795|     r0_3(glval<DerivedVB>)  = InitializeThis                                 : 
#  796|     v0_4(void)              = NoOp                                           : 
#  796|     r0_5(glval<String>)     = FieldAddress[derivedvb_s]                      : r0_3
#  796|     r0_6(glval<unknown>)    = FunctionAddress[~String]                       : 
#  796|     v0_7(void)              = Call                                           : func:r0_6, this:r0_5
#  796|     mu0_8(unknown)          = ^CallSideEffect                                : ~mu0_2
#  796|     r0_9(glval<MiddleVB2>)  = ConvertToNonVirtualBase[DerivedVB : MiddleVB2] : r0_3
#  796|     r0_10(glval<unknown>)   = FunctionAddress[~MiddleVB2]                    : 
#  796|     v0_11(void)             = Call                                           : func:r0_10, this:r0_9
#  796|     mu0_12(unknown)         = ^CallSideEffect                                : ~mu0_2
#  796|     r0_13(glval<MiddleVB1>) = ConvertToNonVirtualBase[DerivedVB : MiddleVB1] : r0_3
#  796|     r0_14(glval<unknown>)   = FunctionAddress[~MiddleVB1]                    : 
#  796|     v0_15(void)             = Call                                           : func:r0_14, this:r0_13
#  796|     mu0_16(unknown)         = ^CallSideEffect                                : ~mu0_2
#  796|     r0_17(glval<Base>)      = ConvertToNonVirtualBase[DerivedVB : Base]      : r0_3
#  796|     r0_18(glval<unknown>)   = FunctionAddress[~Base]                         : 
#  796|     v0_19(void)             = Call                                           : func:r0_18, this:r0_17
#  796|     mu0_20(unknown)         = ^CallSideEffect                                : ~mu0_2
#  795|     v0_21(void)             = ReturnVoid                                     : 
#  795|     v0_22(void)             = UnmodeledUse                                   : mu*
#  795|     v0_23(void)             = AliasedUse                                     : ~mu0_2
#  795|     v0_24(void)             = ExitFunction                                   : 

#  799| void HierarchyConversions()
#  799|   Block 0
<<<<<<< HEAD
#  799|     v0_0(void)                 = EnterFunction                          : 
#  799|     mu0_1(unknown)             = AliasedDefinition                      : 
#  799|     mu0_2(unknown)             = UnmodeledDefinition                    : 
#  800|     r0_3(glval<Base>)          = VariableAddress[b]                     : 
#  800|     mu0_4(Base)                = Uninitialized[b]                       : &:r0_3
#  800|     r0_5(glval<unknown>)       = FunctionAddress[Base]                  : 
#  800|     v0_6(void)                 = Call                                   : func:r0_5, this:r0_3
#  800|     mu0_7(unknown)             = ^CallSideEffect                        : ~mu0_2
#  800|     mu0_8(Base)                = ^IndirectMayWriteSideEffect[-1]        : &:r0_3
#  801|     r0_9(glval<Middle>)        = VariableAddress[m]                     : 
#  801|     mu0_10(Middle)             = Uninitialized[m]                       : &:r0_9
#  801|     r0_11(glval<unknown>)      = FunctionAddress[Middle]                : 
#  801|     v0_12(void)                = Call                                   : func:r0_11, this:r0_9
#  801|     mu0_13(unknown)            = ^CallSideEffect                        : ~mu0_2
#  801|     mu0_14(Middle)             = ^IndirectMayWriteSideEffect[-1]        : &:r0_9
#  802|     r0_15(glval<Derived>)      = VariableAddress[d]                     : 
#  802|     mu0_16(Derived)            = Uninitialized[d]                       : &:r0_15
#  802|     r0_17(glval<unknown>)      = FunctionAddress[Derived]               : 
#  802|     v0_18(void)                = Call                                   : func:r0_17, this:r0_15
#  802|     mu0_19(unknown)            = ^CallSideEffect                        : ~mu0_2
#  802|     mu0_20(Derived)            = ^IndirectMayWriteSideEffect[-1]        : &:r0_15
#  804|     r0_21(glval<Base *>)       = VariableAddress[pb]                    : 
#  804|     r0_22(glval<Base>)         = VariableAddress[b]                     : 
#  804|     r0_23(Base *)              = CopyValue                              : r0_22
#  804|     mu0_24(Base *)             = Store                                  : &:r0_21, r0_23
#  805|     r0_25(glval<Middle *>)     = VariableAddress[pm]                    : 
#  805|     r0_26(glval<Middle>)       = VariableAddress[m]                     : 
#  805|     r0_27(Middle *)            = CopyValue                              : r0_26
#  805|     mu0_28(Middle *)           = Store                                  : &:r0_25, r0_27
#  806|     r0_29(glval<Derived *>)    = VariableAddress[pd]                    : 
#  806|     r0_30(glval<Derived>)      = VariableAddress[d]                     : 
#  806|     r0_31(Derived *)           = CopyValue                              : r0_30
#  806|     mu0_32(Derived *)          = Store                                  : &:r0_29, r0_31
#  808|     r0_33(glval<Base>)         = VariableAddress[b]                     : 
#  808|     r0_34(glval<unknown>)      = FunctionAddress[operator=]             : 
#  808|     r0_35(glval<Middle>)       = VariableAddress[m]                     : 
#  808|     r0_36(glval<Base>)         = ConvertToBase[Middle : Base]           : r0_35
#  808|     r0_37(Base &)              = CopyValue                              : r0_36
#  808|     r0_38(Base &)              = Call                                   : func:r0_34, this:r0_33, 0:r0_37
#  808|     mu0_39(unknown)            = ^CallSideEffect                        : ~mu0_2
#  808|     v0_40(void)                = ^BufferReadSideEffect[-1]              : &:r0_33, ~mu0_2
#  808|     v0_41(void)                = ^BufferReadSideEffect[0]               : &:r0_37, ~mu0_2
#  808|     mu0_42(Base)               = ^IndirectMayWriteSideEffect[-1]        : &:r0_33
#  808|     mu0_43(unknown)            = ^BufferMayWriteSideEffect[0]           : &:r0_37
#  808|     r0_44(glval<Base>)         = CopyValue                              : r0_38
#  809|     r0_45(glval<Base>)         = VariableAddress[b]                     : 
#  809|     r0_46(glval<unknown>)      = FunctionAddress[operator=]             : 
#  809|     r0_47(glval<unknown>)      = FunctionAddress[Base]                  : 
#  809|     r0_48(glval<Middle>)       = VariableAddress[m]                     : 
#  809|     r0_49(glval<Base>)         = ConvertToBase[Middle : Base]           : r0_48
#  809|     r0_50(Base &)              = CopyValue                              : r0_49
#  809|     v0_51(void)                = Call                                   : func:r0_47, 0:r0_50
#  809|     mu0_52(unknown)            = ^CallSideEffect                        : ~mu0_2
#  809|     mu0_53(Base)               = ^IndirectMayWriteSideEffect[-1]        : 
#  809|     v0_54(void)                = ^BufferReadSideEffect[0]               : &:r0_50, ~mu0_2
#  809|     mu0_55(unknown)            = ^BufferMayWriteSideEffect[0]           : &:r0_50
#  809|     r0_56(glval<Base>)         = Convert                                : v0_51
#  809|     r0_57(Base &)              = CopyValue                              : r0_56
#  809|     r0_58(Base &)              = Call                                   : func:r0_46, this:r0_45, 0:r0_57
#  809|     mu0_59(unknown)            = ^CallSideEffect                        : ~mu0_2
#  809|     v0_60(void)                = ^BufferReadSideEffect[-1]              : &:r0_45, ~mu0_2
#  809|     v0_61(void)                = ^BufferReadSideEffect[0]               : &:r0_57, ~mu0_2
#  809|     mu0_62(Base)               = ^IndirectMayWriteSideEffect[-1]        : &:r0_45
#  809|     mu0_63(unknown)            = ^BufferMayWriteSideEffect[0]           : &:r0_57
#  809|     r0_64(glval<Base>)         = CopyValue                              : r0_58
#  810|     r0_65(glval<Base>)         = VariableAddress[b]                     : 
#  810|     r0_66(glval<unknown>)      = FunctionAddress[operator=]             : 
#  810|     r0_67(glval<unknown>)      = FunctionAddress[Base]                  : 
#  810|     r0_68(glval<Middle>)       = VariableAddress[m]                     : 
#  810|     r0_69(glval<Base>)         = ConvertToBase[Middle : Base]           : r0_68
#  810|     r0_70(Base &)              = CopyValue                              : r0_69
#  810|     v0_71(void)                = Call                                   : func:r0_67, 0:r0_70
#  810|     mu0_72(unknown)            = ^CallSideEffect                        : ~mu0_2
#  810|     mu0_73(Base)               = ^IndirectMayWriteSideEffect[-1]        : 
#  810|     v0_74(void)                = ^BufferReadSideEffect[0]               : &:r0_70, ~mu0_2
#  810|     mu0_75(unknown)            = ^BufferMayWriteSideEffect[0]           : &:r0_70
#  810|     r0_76(glval<Base>)         = Convert                                : v0_71
#  810|     r0_77(Base &)              = CopyValue                              : r0_76
#  810|     r0_78(Base &)              = Call                                   : func:r0_66, this:r0_65, 0:r0_77
#  810|     mu0_79(unknown)            = ^CallSideEffect                        : ~mu0_2
#  810|     v0_80(void)                = ^BufferReadSideEffect[-1]              : &:r0_65, ~mu0_2
#  810|     v0_81(void)                = ^BufferReadSideEffect[0]               : &:r0_77, ~mu0_2
#  810|     mu0_82(Base)               = ^IndirectMayWriteSideEffect[-1]        : &:r0_65
#  810|     mu0_83(unknown)            = ^BufferMayWriteSideEffect[0]           : &:r0_77
#  810|     r0_84(glval<Base>)         = CopyValue                              : r0_78
#  811|     r0_85(glval<Middle *>)     = VariableAddress[pm]                    : 
#  811|     r0_86(Middle *)            = Load                                   : &:r0_85, ~mu0_2
#  811|     r0_87(Base *)              = ConvertToBase[Middle : Base]           : r0_86
#  811|     r0_88(glval<Base *>)       = VariableAddress[pb]                    : 
#  811|     mu0_89(Base *)             = Store                                  : &:r0_88, r0_87
#  812|     r0_90(glval<Middle *>)     = VariableAddress[pm]                    : 
#  812|     r0_91(Middle *)            = Load                                   : &:r0_90, ~mu0_2
#  812|     r0_92(Base *)              = ConvertToBase[Middle : Base]           : r0_91
#  812|     r0_93(glval<Base *>)       = VariableAddress[pb]                    : 
#  812|     mu0_94(Base *)             = Store                                  : &:r0_93, r0_92
#  813|     r0_95(glval<Middle *>)     = VariableAddress[pm]                    : 
#  813|     r0_96(Middle *)            = Load                                   : &:r0_95, ~mu0_2
#  813|     r0_97(Base *)              = ConvertToBase[Middle : Base]           : r0_96
#  813|     r0_98(glval<Base *>)       = VariableAddress[pb]                    : 
#  813|     mu0_99(Base *)             = Store                                  : &:r0_98, r0_97
#  814|     r0_100(glval<Middle *>)    = VariableAddress[pm]                    : 
#  814|     r0_101(Middle *)           = Load                                   : &:r0_100, ~mu0_2
#  814|     r0_102(Base *)             = Convert                                : r0_101
#  814|     r0_103(glval<Base *>)      = VariableAddress[pb]                    : 
#  814|     mu0_104(Base *)            = Store                                  : &:r0_103, r0_102
#  816|     r0_105(glval<Middle>)      = VariableAddress[m]                     : 
#  816|     r0_106(glval<unknown>)     = FunctionAddress[operator=]             : 
#  816|     r0_107(glval<Base>)        = VariableAddress[b]                     : 
#  816|     r0_108(glval<Middle>)      = ConvertToDerived[Middle : Base]        : r0_107
#  816|     r0_109(glval<Middle>)      = Convert                                : r0_108
#  816|     r0_110(Middle &)           = CopyValue                              : r0_109
#  816|     r0_111(Middle &)           = Call                                   : func:r0_106, this:r0_105, 0:r0_110
#  816|     mu0_112(unknown)           = ^CallSideEffect                        : ~mu0_2
#  816|     v0_113(void)               = ^BufferReadSideEffect[-1]              : &:r0_105, ~mu0_2
#  816|     v0_114(void)               = ^BufferReadSideEffect[0]               : &:r0_110, ~mu0_2
#  816|     mu0_115(Middle)            = ^IndirectMayWriteSideEffect[-1]        : &:r0_105
#  816|     mu0_116(unknown)           = ^BufferMayWriteSideEffect[0]           : &:r0_110
#  816|     r0_117(glval<Middle>)      = CopyValue                              : r0_111
#  817|     r0_118(glval<Middle>)      = VariableAddress[m]                     : 
#  817|     r0_119(glval<unknown>)     = FunctionAddress[operator=]             : 
#  817|     r0_120(glval<Base>)        = VariableAddress[b]                     : 
#  817|     r0_121(glval<Middle>)      = ConvertToDerived[Middle : Base]        : r0_120
#  817|     r0_122(glval<Middle>)      = Convert                                : r0_121
#  817|     r0_123(Middle &)           = CopyValue                              : r0_122
#  817|     r0_124(Middle &)           = Call                                   : func:r0_119, this:r0_118, 0:r0_123
#  817|     mu0_125(unknown)           = ^CallSideEffect                        : ~mu0_2
#  817|     v0_126(void)               = ^BufferReadSideEffect[-1]              : &:r0_118, ~mu0_2
#  817|     v0_127(void)               = ^BufferReadSideEffect[0]               : &:r0_123, ~mu0_2
#  817|     mu0_128(Middle)            = ^IndirectMayWriteSideEffect[-1]        : &:r0_118
#  817|     mu0_129(unknown)           = ^BufferMayWriteSideEffect[0]           : &:r0_123
#  817|     r0_130(glval<Middle>)      = CopyValue                              : r0_124
#  818|     r0_131(glval<Base *>)      = VariableAddress[pb]                    : 
#  818|     r0_132(Base *)             = Load                                   : &:r0_131, ~mu0_2
#  818|     r0_133(Middle *)           = ConvertToDerived[Middle : Base]        : r0_132
#  818|     r0_134(glval<Middle *>)    = VariableAddress[pm]                    : 
#  818|     mu0_135(Middle *)          = Store                                  : &:r0_134, r0_133
#  819|     r0_136(glval<Base *>)      = VariableAddress[pb]                    : 
#  819|     r0_137(Base *)             = Load                                   : &:r0_136, ~mu0_2
#  819|     r0_138(Middle *)           = ConvertToDerived[Middle : Base]        : r0_137
#  819|     r0_139(glval<Middle *>)    = VariableAddress[pm]                    : 
#  819|     mu0_140(Middle *)          = Store                                  : &:r0_139, r0_138
#  820|     r0_141(glval<Base *>)      = VariableAddress[pb]                    : 
#  820|     r0_142(Base *)             = Load                                   : &:r0_141, ~mu0_2
#  820|     r0_143(Middle *)           = Convert                                : r0_142
#  820|     r0_144(glval<Middle *>)    = VariableAddress[pm]                    : 
#  820|     mu0_145(Middle *)          = Store                                  : &:r0_144, r0_143
#  822|     r0_146(glval<Base>)        = VariableAddress[b]                     : 
#  822|     r0_147(glval<unknown>)     = FunctionAddress[operator=]             : 
#  822|     r0_148(glval<Derived>)     = VariableAddress[d]                     : 
#  822|     r0_149(glval<Middle>)      = ConvertToBase[Derived : Middle]        : r0_148
#  822|     r0_150(glval<Base>)        = ConvertToBase[Middle : Base]           : r0_149
#  822|     r0_151(Base &)             = CopyValue                              : r0_150
#  822|     r0_152(Base &)             = Call                                   : func:r0_147, this:r0_146, 0:r0_151
#  822|     mu0_153(unknown)           = ^CallSideEffect                        : ~mu0_2
#  822|     v0_154(void)               = ^BufferReadSideEffect[-1]              : &:r0_146, ~mu0_2
#  822|     v0_155(void)               = ^BufferReadSideEffect[0]               : &:r0_151, ~mu0_2
#  822|     mu0_156(Base)              = ^IndirectMayWriteSideEffect[-1]        : &:r0_146
#  822|     mu0_157(unknown)           = ^BufferMayWriteSideEffect[0]           : &:r0_151
#  822|     r0_158(glval<Base>)        = CopyValue                              : r0_152
#  823|     r0_159(glval<Base>)        = VariableAddress[b]                     : 
#  823|     r0_160(glval<unknown>)     = FunctionAddress[operator=]             : 
#  823|     r0_161(glval<unknown>)     = FunctionAddress[Base]                  : 
#  823|     r0_162(glval<Derived>)     = VariableAddress[d]                     : 
#  823|     r0_163(glval<Middle>)      = ConvertToBase[Derived : Middle]        : r0_162
#  823|     r0_164(glval<Base>)        = ConvertToBase[Middle : Base]           : r0_163
#  823|     r0_165(Base &)             = CopyValue                              : r0_164
#  823|     v0_166(void)               = Call                                   : func:r0_161, 0:r0_165
#  823|     mu0_167(unknown)           = ^CallSideEffect                        : ~mu0_2
#  823|     mu0_168(Base)              = ^IndirectMayWriteSideEffect[-1]        : 
#  823|     v0_169(void)               = ^BufferReadSideEffect[0]               : &:r0_165, ~mu0_2
#  823|     mu0_170(unknown)           = ^BufferMayWriteSideEffect[0]           : &:r0_165
#  823|     r0_171(glval<Base>)        = Convert                                : v0_166
#  823|     r0_172(Base &)             = CopyValue                              : r0_171
#  823|     r0_173(Base &)             = Call                                   : func:r0_160, this:r0_159, 0:r0_172
#  823|     mu0_174(unknown)           = ^CallSideEffect                        : ~mu0_2
#  823|     v0_175(void)               = ^BufferReadSideEffect[-1]              : &:r0_159, ~mu0_2
#  823|     v0_176(void)               = ^BufferReadSideEffect[0]               : &:r0_172, ~mu0_2
#  823|     mu0_177(Base)              = ^IndirectMayWriteSideEffect[-1]        : &:r0_159
#  823|     mu0_178(unknown)           = ^BufferMayWriteSideEffect[0]           : &:r0_172
#  823|     r0_179(glval<Base>)        = CopyValue                              : r0_173
#  824|     r0_180(glval<Base>)        = VariableAddress[b]                     : 
#  824|     r0_181(glval<unknown>)     = FunctionAddress[operator=]             : 
#  824|     r0_182(glval<unknown>)     = FunctionAddress[Base]                  : 
#  824|     r0_183(glval<Derived>)     = VariableAddress[d]                     : 
#  824|     r0_184(glval<Middle>)      = ConvertToBase[Derived : Middle]        : r0_183
#  824|     r0_185(glval<Base>)        = ConvertToBase[Middle : Base]           : r0_184
#  824|     r0_186(Base &)             = CopyValue                              : r0_185
#  824|     v0_187(void)               = Call                                   : func:r0_182, 0:r0_186
#  824|     mu0_188(unknown)           = ^CallSideEffect                        : ~mu0_2
#  824|     mu0_189(Base)              = ^IndirectMayWriteSideEffect[-1]        : 
#  824|     v0_190(void)               = ^BufferReadSideEffect[0]               : &:r0_186, ~mu0_2
#  824|     mu0_191(unknown)           = ^BufferMayWriteSideEffect[0]           : &:r0_186
#  824|     r0_192(glval<Base>)        = Convert                                : v0_187
#  824|     r0_193(Base &)             = CopyValue                              : r0_192
#  824|     r0_194(Base &)             = Call                                   : func:r0_181, this:r0_180, 0:r0_193
#  824|     mu0_195(unknown)           = ^CallSideEffect                        : ~mu0_2
#  824|     v0_196(void)               = ^BufferReadSideEffect[-1]              : &:r0_180, ~mu0_2
#  824|     v0_197(void)               = ^BufferReadSideEffect[0]               : &:r0_193, ~mu0_2
#  824|     mu0_198(Base)              = ^IndirectMayWriteSideEffect[-1]        : &:r0_180
#  824|     mu0_199(unknown)           = ^BufferMayWriteSideEffect[0]           : &:r0_193
#  824|     r0_200(glval<Base>)        = CopyValue                              : r0_194
#  825|     r0_201(glval<Derived *>)   = VariableAddress[pd]                    : 
#  825|     r0_202(Derived *)          = Load                                   : &:r0_201, ~mu0_2
#  825|     r0_203(Middle *)           = ConvertToBase[Derived : Middle]        : r0_202
#  825|     r0_204(Base *)             = ConvertToBase[Middle : Base]           : r0_203
#  825|     r0_205(glval<Base *>)      = VariableAddress[pb]                    : 
#  825|     mu0_206(Base *)            = Store                                  : &:r0_205, r0_204
#  826|     r0_207(glval<Derived *>)   = VariableAddress[pd]                    : 
#  826|     r0_208(Derived *)          = Load                                   : &:r0_207, ~mu0_2
#  826|     r0_209(Middle *)           = ConvertToBase[Derived : Middle]        : r0_208
#  826|     r0_210(Base *)             = ConvertToBase[Middle : Base]           : r0_209
#  826|     r0_211(glval<Base *>)      = VariableAddress[pb]                    : 
#  826|     mu0_212(Base *)            = Store                                  : &:r0_211, r0_210
#  827|     r0_213(glval<Derived *>)   = VariableAddress[pd]                    : 
#  827|     r0_214(Derived *)          = Load                                   : &:r0_213, ~mu0_2
#  827|     r0_215(Middle *)           = ConvertToBase[Derived : Middle]        : r0_214
#  827|     r0_216(Base *)             = ConvertToBase[Middle : Base]           : r0_215
#  827|     r0_217(glval<Base *>)      = VariableAddress[pb]                    : 
#  827|     mu0_218(Base *)            = Store                                  : &:r0_217, r0_216
#  828|     r0_219(glval<Derived *>)   = VariableAddress[pd]                    : 
#  828|     r0_220(Derived *)          = Load                                   : &:r0_219, ~mu0_2
#  828|     r0_221(Base *)             = Convert                                : r0_220
#  828|     r0_222(glval<Base *>)      = VariableAddress[pb]                    : 
#  828|     mu0_223(Base *)            = Store                                  : &:r0_222, r0_221
#  830|     r0_224(glval<Derived>)     = VariableAddress[d]                     : 
#  830|     r0_225(glval<unknown>)     = FunctionAddress[operator=]             : 
#  830|     r0_226(glval<Base>)        = VariableAddress[b]                     : 
#  830|     r0_227(glval<Middle>)      = ConvertToDerived[Middle : Base]        : r0_226
#  830|     r0_228(glval<Derived>)     = ConvertToDerived[Derived : Middle]     : r0_227
#  830|     r0_229(glval<Derived>)     = Convert                                : r0_228
#  830|     r0_230(Derived &)          = CopyValue                              : r0_229
#  830|     r0_231(Derived &)          = Call                                   : func:r0_225, this:r0_224, 0:r0_230
#  830|     mu0_232(unknown)           = ^CallSideEffect                        : ~mu0_2
#  830|     v0_233(void)               = ^BufferReadSideEffect[-1]              : &:r0_224, ~mu0_2
#  830|     v0_234(void)               = ^BufferReadSideEffect[0]               : &:r0_230, ~mu0_2
#  830|     mu0_235(Derived)           = ^IndirectMayWriteSideEffect[-1]        : &:r0_224
#  830|     mu0_236(unknown)           = ^BufferMayWriteSideEffect[0]           : &:r0_230
#  830|     r0_237(glval<Derived>)     = CopyValue                              : r0_231
#  831|     r0_238(glval<Derived>)     = VariableAddress[d]                     : 
#  831|     r0_239(glval<unknown>)     = FunctionAddress[operator=]             : 
#  831|     r0_240(glval<Base>)        = VariableAddress[b]                     : 
#  831|     r0_241(glval<Middle>)      = ConvertToDerived[Middle : Base]        : r0_240
#  831|     r0_242(glval<Derived>)     = ConvertToDerived[Derived : Middle]     : r0_241
#  831|     r0_243(glval<Derived>)     = Convert                                : r0_242
#  831|     r0_244(Derived &)          = CopyValue                              : r0_243
#  831|     r0_245(Derived &)          = Call                                   : func:r0_239, this:r0_238, 0:r0_244
#  831|     mu0_246(unknown)           = ^CallSideEffect                        : ~mu0_2
#  831|     v0_247(void)               = ^BufferReadSideEffect[-1]              : &:r0_238, ~mu0_2
#  831|     v0_248(void)               = ^BufferReadSideEffect[0]               : &:r0_244, ~mu0_2
#  831|     mu0_249(Derived)           = ^IndirectMayWriteSideEffect[-1]        : &:r0_238
#  831|     mu0_250(unknown)           = ^BufferMayWriteSideEffect[0]           : &:r0_244
#  831|     r0_251(glval<Derived>)     = CopyValue                              : r0_245
#  832|     r0_252(glval<Base *>)      = VariableAddress[pb]                    : 
#  832|     r0_253(Base *)             = Load                                   : &:r0_252, ~mu0_2
#  832|     r0_254(Middle *)           = ConvertToDerived[Middle : Base]        : r0_253
#  832|     r0_255(Derived *)          = ConvertToDerived[Derived : Middle]     : r0_254
#  832|     r0_256(glval<Derived *>)   = VariableAddress[pd]                    : 
#  832|     mu0_257(Derived *)         = Store                                  : &:r0_256, r0_255
#  833|     r0_258(glval<Base *>)      = VariableAddress[pb]                    : 
#  833|     r0_259(Base *)             = Load                                   : &:r0_258, ~mu0_2
#  833|     r0_260(Middle *)           = ConvertToDerived[Middle : Base]        : r0_259
#  833|     r0_261(Derived *)          = ConvertToDerived[Derived : Middle]     : r0_260
#  833|     r0_262(glval<Derived *>)   = VariableAddress[pd]                    : 
#  833|     mu0_263(Derived *)         = Store                                  : &:r0_262, r0_261
#  834|     r0_264(glval<Base *>)      = VariableAddress[pb]                    : 
#  834|     r0_265(Base *)             = Load                                   : &:r0_264, ~mu0_2
#  834|     r0_266(Derived *)          = Convert                                : r0_265
#  834|     r0_267(glval<Derived *>)   = VariableAddress[pd]                    : 
#  834|     mu0_268(Derived *)         = Store                                  : &:r0_267, r0_266
#  836|     r0_269(glval<MiddleVB1 *>) = VariableAddress[pmv]                   : 
#  836|     r0_270(MiddleVB1 *)        = Constant[0]                            : 
#  836|     mu0_271(MiddleVB1 *)       = Store                                  : &:r0_269, r0_270
#  837|     r0_272(glval<DerivedVB *>) = VariableAddress[pdv]                   : 
#  837|     r0_273(DerivedVB *)        = Constant[0]                            : 
#  837|     mu0_274(DerivedVB *)       = Store                                  : &:r0_272, r0_273
#  838|     r0_275(glval<MiddleVB1 *>) = VariableAddress[pmv]                   : 
#  838|     r0_276(MiddleVB1 *)        = Load                                   : &:r0_275, ~mu0_2
#  838|     r0_277(Base *)             = ConvertToVirtualBase[MiddleVB1 : Base] : r0_276
#  838|     r0_278(glval<Base *>)      = VariableAddress[pb]                    : 
#  838|     mu0_279(Base *)            = Store                                  : &:r0_278, r0_277
#  839|     r0_280(glval<DerivedVB *>) = VariableAddress[pdv]                   : 
#  839|     r0_281(DerivedVB *)        = Load                                   : &:r0_280, ~mu0_2
#  839|     r0_282(Base *)             = ConvertToVirtualBase[DerivedVB : Base] : r0_281
#  839|     r0_283(glval<Base *>)      = VariableAddress[pb]                    : 
#  839|     mu0_284(Base *)            = Store                                  : &:r0_283, r0_282
#  840|     v0_285(void)               = NoOp                                   : 
#  799|     v0_286(void)               = ReturnVoid                             : 
#  799|     v0_287(void)               = UnmodeledUse                           : mu*
#  799|     v0_288(void)               = AliasedUse                             : ~mu0_2
#  799|     v0_289(void)               = ExitFunction                           : 
=======
#  799|     v0_0(void)                 = EnterFunction                             : 
#  799|     mu0_1(unknown)             = AliasedDefinition                         : 
#  799|     mu0_2(unknown)             = UnmodeledDefinition                       : 
#  800|     r0_3(glval<Base>)          = VariableAddress[b]                        : 
#  800|     r0_4(glval<unknown>)       = FunctionAddress[Base]                     : 
#  800|     v0_5(void)                 = Call                                      : func:r0_4, this:r0_3
#  800|     mu0_6(unknown)             = ^CallSideEffect                           : ~mu0_2
#  801|     r0_7(glval<Middle>)        = VariableAddress[m]                        : 
#  801|     r0_8(glval<unknown>)       = FunctionAddress[Middle]                   : 
#  801|     v0_9(void)                 = Call                                      : func:r0_8, this:r0_7
#  801|     mu0_10(unknown)            = ^CallSideEffect                           : ~mu0_2
#  802|     r0_11(glval<Derived>)      = VariableAddress[d]                        : 
#  802|     r0_12(glval<unknown>)      = FunctionAddress[Derived]                  : 
#  802|     v0_13(void)                = Call                                      : func:r0_12, this:r0_11
#  802|     mu0_14(unknown)            = ^CallSideEffect                           : ~mu0_2
#  804|     r0_15(glval<Base *>)       = VariableAddress[pb]                       : 
#  804|     r0_16(glval<Base>)         = VariableAddress[b]                        : 
#  804|     r0_17(Base *)              = CopyValue                                 : r0_16
#  804|     mu0_18(Base *)             = Store                                     : &:r0_15, r0_17
#  805|     r0_19(glval<Middle *>)     = VariableAddress[pm]                       : 
#  805|     r0_20(glval<Middle>)       = VariableAddress[m]                        : 
#  805|     r0_21(Middle *)            = CopyValue                                 : r0_20
#  805|     mu0_22(Middle *)           = Store                                     : &:r0_19, r0_21
#  806|     r0_23(glval<Derived *>)    = VariableAddress[pd]                       : 
#  806|     r0_24(glval<Derived>)      = VariableAddress[d]                        : 
#  806|     r0_25(Derived *)           = CopyValue                                 : r0_24
#  806|     mu0_26(Derived *)          = Store                                     : &:r0_23, r0_25
#  808|     r0_27(glval<Base>)         = VariableAddress[b]                        : 
#  808|     r0_28(glval<unknown>)      = FunctionAddress[operator=]                : 
#  808|     r0_29(glval<Middle>)       = VariableAddress[m]                        : 
#  808|     r0_30(glval<Base>)         = ConvertToNonVirtualBase[Middle : Base]    : r0_29
#  808|     r0_31(Base &)              = CopyValue                                 : r0_30
#  808|     r0_32(Base &)              = Call                                      : func:r0_28, this:r0_27, 0:r0_31
#  808|     mu0_33(unknown)            = ^CallSideEffect                           : ~mu0_2
#  808|     v0_34(void)                = ^BufferReadSideEffect[-1]                 : &:r0_27, ~mu0_2
#  808|     v0_35(void)                = ^BufferReadSideEffect[0]                  : &:r0_31, ~mu0_2
#  808|     mu0_36(Base)               = ^IndirectMayWriteSideEffect[-1]           : &:r0_27
#  808|     mu0_37(unknown)            = ^BufferMayWriteSideEffect[0]              : &:r0_31
#  808|     r0_38(glval<Base>)         = CopyValue                                 : r0_32
#  809|     r0_39(glval<Base>)         = VariableAddress[b]                        : 
#  809|     r0_40(glval<unknown>)      = FunctionAddress[operator=]                : 
#  809|     r0_41(glval<unknown>)      = FunctionAddress[Base]                     : 
#  809|     r0_42(glval<Middle>)       = VariableAddress[m]                        : 
#  809|     r0_43(glval<Base>)         = ConvertToNonVirtualBase[Middle : Base]    : r0_42
#  809|     r0_44(Base &)              = CopyValue                                 : r0_43
#  809|     v0_45(void)                = Call                                      : func:r0_41, 0:r0_44
#  809|     mu0_46(unknown)            = ^CallSideEffect                           : ~mu0_2
#  809|     v0_47(void)                = ^BufferReadSideEffect[0]                  : &:r0_44, ~mu0_2
#  809|     mu0_48(unknown)            = ^BufferMayWriteSideEffect[0]              : &:r0_44
#  809|     r0_49(glval<Base>)         = Convert                                   : v0_45
#  809|     r0_50(Base &)              = CopyValue                                 : r0_49
#  809|     r0_51(Base &)              = Call                                      : func:r0_40, this:r0_39, 0:r0_50
#  809|     mu0_52(unknown)            = ^CallSideEffect                           : ~mu0_2
#  809|     v0_53(void)                = ^BufferReadSideEffect[-1]                 : &:r0_39, ~mu0_2
#  809|     v0_54(void)                = ^BufferReadSideEffect[0]                  : &:r0_50, ~mu0_2
#  809|     mu0_55(Base)               = ^IndirectMayWriteSideEffect[-1]           : &:r0_39
#  809|     mu0_56(unknown)            = ^BufferMayWriteSideEffect[0]              : &:r0_50
#  809|     r0_57(glval<Base>)         = CopyValue                                 : r0_51
#  810|     r0_58(glval<Base>)         = VariableAddress[b]                        : 
#  810|     r0_59(glval<unknown>)      = FunctionAddress[operator=]                : 
#  810|     r0_60(glval<unknown>)      = FunctionAddress[Base]                     : 
#  810|     r0_61(glval<Middle>)       = VariableAddress[m]                        : 
#  810|     r0_62(glval<Base>)         = ConvertToNonVirtualBase[Middle : Base]    : r0_61
#  810|     r0_63(Base &)              = CopyValue                                 : r0_62
#  810|     v0_64(void)                = Call                                      : func:r0_60, 0:r0_63
#  810|     mu0_65(unknown)            = ^CallSideEffect                           : ~mu0_2
#  810|     v0_66(void)                = ^BufferReadSideEffect[0]                  : &:r0_63, ~mu0_2
#  810|     mu0_67(unknown)            = ^BufferMayWriteSideEffect[0]              : &:r0_63
#  810|     r0_68(glval<Base>)         = Convert                                   : v0_64
#  810|     r0_69(Base &)              = CopyValue                                 : r0_68
#  810|     r0_70(Base &)              = Call                                      : func:r0_59, this:r0_58, 0:r0_69
#  810|     mu0_71(unknown)            = ^CallSideEffect                           : ~mu0_2
#  810|     v0_72(void)                = ^BufferReadSideEffect[-1]                 : &:r0_58, ~mu0_2
#  810|     v0_73(void)                = ^BufferReadSideEffect[0]                  : &:r0_69, ~mu0_2
#  810|     mu0_74(Base)               = ^IndirectMayWriteSideEffect[-1]           : &:r0_58
#  810|     mu0_75(unknown)            = ^BufferMayWriteSideEffect[0]              : &:r0_69
#  810|     r0_76(glval<Base>)         = CopyValue                                 : r0_70
#  811|     r0_77(glval<Middle *>)     = VariableAddress[pm]                       : 
#  811|     r0_78(Middle *)            = Load                                      : &:r0_77, ~mu0_2
#  811|     r0_79(Base *)              = ConvertToNonVirtualBase[Middle : Base]    : r0_78
#  811|     r0_80(glval<Base *>)       = VariableAddress[pb]                       : 
#  811|     mu0_81(Base *)             = Store                                     : &:r0_80, r0_79
#  812|     r0_82(glval<Middle *>)     = VariableAddress[pm]                       : 
#  812|     r0_83(Middle *)            = Load                                      : &:r0_82, ~mu0_2
#  812|     r0_84(Base *)              = ConvertToNonVirtualBase[Middle : Base]    : r0_83
#  812|     r0_85(glval<Base *>)       = VariableAddress[pb]                       : 
#  812|     mu0_86(Base *)             = Store                                     : &:r0_85, r0_84
#  813|     r0_87(glval<Middle *>)     = VariableAddress[pm]                       : 
#  813|     r0_88(Middle *)            = Load                                      : &:r0_87, ~mu0_2
#  813|     r0_89(Base *)              = ConvertToNonVirtualBase[Middle : Base]    : r0_88
#  813|     r0_90(glval<Base *>)       = VariableAddress[pb]                       : 
#  813|     mu0_91(Base *)             = Store                                     : &:r0_90, r0_89
#  814|     r0_92(glval<Middle *>)     = VariableAddress[pm]                       : 
#  814|     r0_93(Middle *)            = Load                                      : &:r0_92, ~mu0_2
#  814|     r0_94(Base *)              = Convert                                   : r0_93
#  814|     r0_95(glval<Base *>)       = VariableAddress[pb]                       : 
#  814|     mu0_96(Base *)             = Store                                     : &:r0_95, r0_94
#  816|     r0_97(glval<Middle>)       = VariableAddress[m]                        : 
#  816|     r0_98(glval<unknown>)      = FunctionAddress[operator=]                : 
#  816|     r0_99(glval<Base>)         = VariableAddress[b]                        : 
#  816|     r0_100(glval<Middle>)      = ConvertToDerived[Middle : Base]           : r0_99
#  816|     r0_101(glval<Middle>)      = Convert                                   : r0_100
#  816|     r0_102(Middle &)           = CopyValue                                 : r0_101
#  816|     r0_103(Middle &)           = Call                                      : func:r0_98, this:r0_97, 0:r0_102
#  816|     mu0_104(unknown)           = ^CallSideEffect                           : ~mu0_2
#  816|     v0_105(void)               = ^BufferReadSideEffect[-1]                 : &:r0_97, ~mu0_2
#  816|     v0_106(void)               = ^BufferReadSideEffect[0]                  : &:r0_102, ~mu0_2
#  816|     mu0_107(Middle)            = ^IndirectMayWriteSideEffect[-1]           : &:r0_97
#  816|     mu0_108(unknown)           = ^BufferMayWriteSideEffect[0]              : &:r0_102
#  816|     r0_109(glval<Middle>)      = CopyValue                                 : r0_103
#  817|     r0_110(glval<Middle>)      = VariableAddress[m]                        : 
#  817|     r0_111(glval<unknown>)     = FunctionAddress[operator=]                : 
#  817|     r0_112(glval<Base>)        = VariableAddress[b]                        : 
#  817|     r0_113(glval<Middle>)      = ConvertToDerived[Middle : Base]           : r0_112
#  817|     r0_114(glval<Middle>)      = Convert                                   : r0_113
#  817|     r0_115(Middle &)           = CopyValue                                 : r0_114
#  817|     r0_116(Middle &)           = Call                                      : func:r0_111, this:r0_110, 0:r0_115
#  817|     mu0_117(unknown)           = ^CallSideEffect                           : ~mu0_2
#  817|     v0_118(void)               = ^BufferReadSideEffect[-1]                 : &:r0_110, ~mu0_2
#  817|     v0_119(void)               = ^BufferReadSideEffect[0]                  : &:r0_115, ~mu0_2
#  817|     mu0_120(Middle)            = ^IndirectMayWriteSideEffect[-1]           : &:r0_110
#  817|     mu0_121(unknown)           = ^BufferMayWriteSideEffect[0]              : &:r0_115
#  817|     r0_122(glval<Middle>)      = CopyValue                                 : r0_116
#  818|     r0_123(glval<Base *>)      = VariableAddress[pb]                       : 
#  818|     r0_124(Base *)             = Load                                      : &:r0_123, ~mu0_2
#  818|     r0_125(Middle *)           = ConvertToDerived[Middle : Base]           : r0_124
#  818|     r0_126(glval<Middle *>)    = VariableAddress[pm]                       : 
#  818|     mu0_127(Middle *)          = Store                                     : &:r0_126, r0_125
#  819|     r0_128(glval<Base *>)      = VariableAddress[pb]                       : 
#  819|     r0_129(Base *)             = Load                                      : &:r0_128, ~mu0_2
#  819|     r0_130(Middle *)           = ConvertToDerived[Middle : Base]           : r0_129
#  819|     r0_131(glval<Middle *>)    = VariableAddress[pm]                       : 
#  819|     mu0_132(Middle *)          = Store                                     : &:r0_131, r0_130
#  820|     r0_133(glval<Base *>)      = VariableAddress[pb]                       : 
#  820|     r0_134(Base *)             = Load                                      : &:r0_133, ~mu0_2
#  820|     r0_135(Middle *)           = Convert                                   : r0_134
#  820|     r0_136(glval<Middle *>)    = VariableAddress[pm]                       : 
#  820|     mu0_137(Middle *)          = Store                                     : &:r0_136, r0_135
#  822|     r0_138(glval<Base>)        = VariableAddress[b]                        : 
#  822|     r0_139(glval<unknown>)     = FunctionAddress[operator=]                : 
#  822|     r0_140(glval<Derived>)     = VariableAddress[d]                        : 
#  822|     r0_141(glval<Middle>)      = ConvertToNonVirtualBase[Derived : Middle] : r0_140
#  822|     r0_142(glval<Base>)        = ConvertToNonVirtualBase[Middle : Base]    : r0_141
#  822|     r0_143(Base &)             = CopyValue                                 : r0_142
#  822|     r0_144(Base &)             = Call                                      : func:r0_139, this:r0_138, 0:r0_143
#  822|     mu0_145(unknown)           = ^CallSideEffect                           : ~mu0_2
#  822|     v0_146(void)               = ^BufferReadSideEffect[-1]                 : &:r0_138, ~mu0_2
#  822|     v0_147(void)               = ^BufferReadSideEffect[0]                  : &:r0_143, ~mu0_2
#  822|     mu0_148(Base)              = ^IndirectMayWriteSideEffect[-1]           : &:r0_138
#  822|     mu0_149(unknown)           = ^BufferMayWriteSideEffect[0]              : &:r0_143
#  822|     r0_150(glval<Base>)        = CopyValue                                 : r0_144
#  823|     r0_151(glval<Base>)        = VariableAddress[b]                        : 
#  823|     r0_152(glval<unknown>)     = FunctionAddress[operator=]                : 
#  823|     r0_153(glval<unknown>)     = FunctionAddress[Base]                     : 
#  823|     r0_154(glval<Derived>)     = VariableAddress[d]                        : 
#  823|     r0_155(glval<Middle>)      = ConvertToNonVirtualBase[Derived : Middle] : r0_154
#  823|     r0_156(glval<Base>)        = ConvertToNonVirtualBase[Middle : Base]    : r0_155
#  823|     r0_157(Base &)             = CopyValue                                 : r0_156
#  823|     v0_158(void)               = Call                                      : func:r0_153, 0:r0_157
#  823|     mu0_159(unknown)           = ^CallSideEffect                           : ~mu0_2
#  823|     v0_160(void)               = ^BufferReadSideEffect[0]                  : &:r0_157, ~mu0_2
#  823|     mu0_161(unknown)           = ^BufferMayWriteSideEffect[0]              : &:r0_157
#  823|     r0_162(glval<Base>)        = Convert                                   : v0_158
#  823|     r0_163(Base &)             = CopyValue                                 : r0_162
#  823|     r0_164(Base &)             = Call                                      : func:r0_152, this:r0_151, 0:r0_163
#  823|     mu0_165(unknown)           = ^CallSideEffect                           : ~mu0_2
#  823|     v0_166(void)               = ^BufferReadSideEffect[-1]                 : &:r0_151, ~mu0_2
#  823|     v0_167(void)               = ^BufferReadSideEffect[0]                  : &:r0_163, ~mu0_2
#  823|     mu0_168(Base)              = ^IndirectMayWriteSideEffect[-1]           : &:r0_151
#  823|     mu0_169(unknown)           = ^BufferMayWriteSideEffect[0]              : &:r0_163
#  823|     r0_170(glval<Base>)        = CopyValue                                 : r0_164
#  824|     r0_171(glval<Base>)        = VariableAddress[b]                        : 
#  824|     r0_172(glval<unknown>)     = FunctionAddress[operator=]                : 
#  824|     r0_173(glval<unknown>)     = FunctionAddress[Base]                     : 
#  824|     r0_174(glval<Derived>)     = VariableAddress[d]                        : 
#  824|     r0_175(glval<Middle>)      = ConvertToNonVirtualBase[Derived : Middle] : r0_174
#  824|     r0_176(glval<Base>)        = ConvertToNonVirtualBase[Middle : Base]    : r0_175
#  824|     r0_177(Base &)             = CopyValue                                 : r0_176
#  824|     v0_178(void)               = Call                                      : func:r0_173, 0:r0_177
#  824|     mu0_179(unknown)           = ^CallSideEffect                           : ~mu0_2
#  824|     v0_180(void)               = ^BufferReadSideEffect[0]                  : &:r0_177, ~mu0_2
#  824|     mu0_181(unknown)           = ^BufferMayWriteSideEffect[0]              : &:r0_177
#  824|     r0_182(glval<Base>)        = Convert                                   : v0_178
#  824|     r0_183(Base &)             = CopyValue                                 : r0_182
#  824|     r0_184(Base &)             = Call                                      : func:r0_172, this:r0_171, 0:r0_183
#  824|     mu0_185(unknown)           = ^CallSideEffect                           : ~mu0_2
#  824|     v0_186(void)               = ^BufferReadSideEffect[-1]                 : &:r0_171, ~mu0_2
#  824|     v0_187(void)               = ^BufferReadSideEffect[0]                  : &:r0_183, ~mu0_2
#  824|     mu0_188(Base)              = ^IndirectMayWriteSideEffect[-1]           : &:r0_171
#  824|     mu0_189(unknown)           = ^BufferMayWriteSideEffect[0]              : &:r0_183
#  824|     r0_190(glval<Base>)        = CopyValue                                 : r0_184
#  825|     r0_191(glval<Derived *>)   = VariableAddress[pd]                       : 
#  825|     r0_192(Derived *)          = Load                                      : &:r0_191, ~mu0_2
#  825|     r0_193(Middle *)           = ConvertToNonVirtualBase[Derived : Middle] : r0_192
#  825|     r0_194(Base *)             = ConvertToNonVirtualBase[Middle : Base]    : r0_193
#  825|     r0_195(glval<Base *>)      = VariableAddress[pb]                       : 
#  825|     mu0_196(Base *)            = Store                                     : &:r0_195, r0_194
#  826|     r0_197(glval<Derived *>)   = VariableAddress[pd]                       : 
#  826|     r0_198(Derived *)          = Load                                      : &:r0_197, ~mu0_2
#  826|     r0_199(Middle *)           = ConvertToNonVirtualBase[Derived : Middle] : r0_198
#  826|     r0_200(Base *)             = ConvertToNonVirtualBase[Middle : Base]    : r0_199
#  826|     r0_201(glval<Base *>)      = VariableAddress[pb]                       : 
#  826|     mu0_202(Base *)            = Store                                     : &:r0_201, r0_200
#  827|     r0_203(glval<Derived *>)   = VariableAddress[pd]                       : 
#  827|     r0_204(Derived *)          = Load                                      : &:r0_203, ~mu0_2
#  827|     r0_205(Middle *)           = ConvertToNonVirtualBase[Derived : Middle] : r0_204
#  827|     r0_206(Base *)             = ConvertToNonVirtualBase[Middle : Base]    : r0_205
#  827|     r0_207(glval<Base *>)      = VariableAddress[pb]                       : 
#  827|     mu0_208(Base *)            = Store                                     : &:r0_207, r0_206
#  828|     r0_209(glval<Derived *>)   = VariableAddress[pd]                       : 
#  828|     r0_210(Derived *)          = Load                                      : &:r0_209, ~mu0_2
#  828|     r0_211(Base *)             = Convert                                   : r0_210
#  828|     r0_212(glval<Base *>)      = VariableAddress[pb]                       : 
#  828|     mu0_213(Base *)            = Store                                     : &:r0_212, r0_211
#  830|     r0_214(glval<Derived>)     = VariableAddress[d]                        : 
#  830|     r0_215(glval<unknown>)     = FunctionAddress[operator=]                : 
#  830|     r0_216(glval<Base>)        = VariableAddress[b]                        : 
#  830|     r0_217(glval<Middle>)      = ConvertToDerived[Middle : Base]           : r0_216
#  830|     r0_218(glval<Derived>)     = ConvertToDerived[Derived : Middle]        : r0_217
#  830|     r0_219(glval<Derived>)     = Convert                                   : r0_218
#  830|     r0_220(Derived &)          = CopyValue                                 : r0_219
#  830|     r0_221(Derived &)          = Call                                      : func:r0_215, this:r0_214, 0:r0_220
#  830|     mu0_222(unknown)           = ^CallSideEffect                           : ~mu0_2
#  830|     v0_223(void)               = ^BufferReadSideEffect[-1]                 : &:r0_214, ~mu0_2
#  830|     v0_224(void)               = ^BufferReadSideEffect[0]                  : &:r0_220, ~mu0_2
#  830|     mu0_225(Derived)           = ^IndirectMayWriteSideEffect[-1]           : &:r0_214
#  830|     mu0_226(unknown)           = ^BufferMayWriteSideEffect[0]              : &:r0_220
#  830|     r0_227(glval<Derived>)     = CopyValue                                 : r0_221
#  831|     r0_228(glval<Derived>)     = VariableAddress[d]                        : 
#  831|     r0_229(glval<unknown>)     = FunctionAddress[operator=]                : 
#  831|     r0_230(glval<Base>)        = VariableAddress[b]                        : 
#  831|     r0_231(glval<Middle>)      = ConvertToDerived[Middle : Base]           : r0_230
#  831|     r0_232(glval<Derived>)     = ConvertToDerived[Derived : Middle]        : r0_231
#  831|     r0_233(glval<Derived>)     = Convert                                   : r0_232
#  831|     r0_234(Derived &)          = CopyValue                                 : r0_233
#  831|     r0_235(Derived &)          = Call                                      : func:r0_229, this:r0_228, 0:r0_234
#  831|     mu0_236(unknown)           = ^CallSideEffect                           : ~mu0_2
#  831|     v0_237(void)               = ^BufferReadSideEffect[-1]                 : &:r0_228, ~mu0_2
#  831|     v0_238(void)               = ^BufferReadSideEffect[0]                  : &:r0_234, ~mu0_2
#  831|     mu0_239(Derived)           = ^IndirectMayWriteSideEffect[-1]           : &:r0_228
#  831|     mu0_240(unknown)           = ^BufferMayWriteSideEffect[0]              : &:r0_234
#  831|     r0_241(glval<Derived>)     = CopyValue                                 : r0_235
#  832|     r0_242(glval<Base *>)      = VariableAddress[pb]                       : 
#  832|     r0_243(Base *)             = Load                                      : &:r0_242, ~mu0_2
#  832|     r0_244(Middle *)           = ConvertToDerived[Middle : Base]           : r0_243
#  832|     r0_245(Derived *)          = ConvertToDerived[Derived : Middle]        : r0_244
#  832|     r0_246(glval<Derived *>)   = VariableAddress[pd]                       : 
#  832|     mu0_247(Derived *)         = Store                                     : &:r0_246, r0_245
#  833|     r0_248(glval<Base *>)      = VariableAddress[pb]                       : 
#  833|     r0_249(Base *)             = Load                                      : &:r0_248, ~mu0_2
#  833|     r0_250(Middle *)           = ConvertToDerived[Middle : Base]           : r0_249
#  833|     r0_251(Derived *)          = ConvertToDerived[Derived : Middle]        : r0_250
#  833|     r0_252(glval<Derived *>)   = VariableAddress[pd]                       : 
#  833|     mu0_253(Derived *)         = Store                                     : &:r0_252, r0_251
#  834|     r0_254(glval<Base *>)      = VariableAddress[pb]                       : 
#  834|     r0_255(Base *)             = Load                                      : &:r0_254, ~mu0_2
#  834|     r0_256(Derived *)          = Convert                                   : r0_255
#  834|     r0_257(glval<Derived *>)   = VariableAddress[pd]                       : 
#  834|     mu0_258(Derived *)         = Store                                     : &:r0_257, r0_256
#  836|     r0_259(glval<MiddleVB1 *>) = VariableAddress[pmv]                      : 
#  836|     r0_260(MiddleVB1 *)        = Constant[0]                               : 
#  836|     mu0_261(MiddleVB1 *)       = Store                                     : &:r0_259, r0_260
#  837|     r0_262(glval<DerivedVB *>) = VariableAddress[pdv]                      : 
#  837|     r0_263(DerivedVB *)        = Constant[0]                               : 
#  837|     mu0_264(DerivedVB *)       = Store                                     : &:r0_262, r0_263
#  838|     r0_265(glval<MiddleVB1 *>) = VariableAddress[pmv]                      : 
#  838|     r0_266(MiddleVB1 *)        = Load                                      : &:r0_265, ~mu0_2
#  838|     r0_267(Base *)             = ConvertToVirtualBase[MiddleVB1 : Base]    : r0_266
#  838|     r0_268(glval<Base *>)      = VariableAddress[pb]                       : 
#  838|     mu0_269(Base *)            = Store                                     : &:r0_268, r0_267
#  839|     r0_270(glval<DerivedVB *>) = VariableAddress[pdv]                      : 
#  839|     r0_271(DerivedVB *)        = Load                                      : &:r0_270, ~mu0_2
#  839|     r0_272(Base *)             = ConvertToVirtualBase[DerivedVB : Base]    : r0_271
#  839|     r0_273(glval<Base *>)      = VariableAddress[pb]                       : 
#  839|     mu0_274(Base *)            = Store                                     : &:r0_273, r0_272
#  840|     v0_275(void)               = NoOp                                      : 
#  799|     v0_276(void)               = ReturnVoid                                : 
#  799|     v0_277(void)               = UnmodeledUse                              : mu*
#  799|     v0_278(void)               = AliasedUse                                : ~mu0_2
#  799|     v0_279(void)               = ExitFunction                              : 
>>>>>>> 6c9f9266

#  842| void PolymorphicBase::PolymorphicBase()
#  842|   Block 0
#  842|     v0_0(void)                   = EnterFunction       : 
#  842|     mu0_1(unknown)               = AliasedDefinition   : 
#  842|     mu0_2(unknown)               = UnmodeledDefinition : 
#  842|     r0_3(glval<PolymorphicBase>) = InitializeThis      : 
#  842|     v0_4(void)                   = NoOp                : 
#  842|     v0_5(void)                   = ReturnVoid          : 
#  842|     v0_6(void)                   = UnmodeledUse        : mu*
#  842|     v0_7(void)                   = AliasedUse          : ~mu0_2
#  842|     v0_8(void)                   = ExitFunction        : 

#  846| void PolymorphicDerived::PolymorphicDerived()
#  846|   Block 0
<<<<<<< HEAD
#  846|     v0_0(void)                      = EnterFunction                                       : 
#  846|     mu0_1(unknown)                  = AliasedDefinition                                   : 
#  846|     mu0_2(unknown)                  = UnmodeledDefinition                                 : 
#  846|     r0_3(glval<PolymorphicDerived>) = InitializeThis                                      : 
#  846|     r0_4(glval<PolymorphicBase>)    = ConvertToBase[PolymorphicDerived : PolymorphicBase] : r0_3
#  846|     r0_5(glval<unknown>)            = FunctionAddress[PolymorphicBase]                    : 
#  846|     v0_6(void)                      = Call                                                : func:r0_5, this:r0_4
#  846|     mu0_7(unknown)                  = ^CallSideEffect                                     : ~mu0_2
#  846|     mu0_8(PolymorphicBase)          = ^IndirectMayWriteSideEffect[-1]                     : &:r0_4
#  846|     v0_9(void)                      = NoOp                                                : 
#  846|     v0_10(void)                     = ReturnVoid                                          : 
#  846|     v0_11(void)                     = UnmodeledUse                                        : mu*
#  846|     v0_12(void)                     = AliasedUse                                          : ~mu0_2
#  846|     v0_13(void)                     = ExitFunction                                        : 
=======
#  846|     v0_0(void)                      = EnterFunction                                                 : 
#  846|     mu0_1(unknown)                  = AliasedDefinition                                             : 
#  846|     mu0_2(unknown)                  = UnmodeledDefinition                                           : 
#  846|     r0_3(glval<PolymorphicDerived>) = InitializeThis                                                : 
#  846|     r0_4(glval<PolymorphicBase>)    = ConvertToNonVirtualBase[PolymorphicDerived : PolymorphicBase] : r0_3
#  846|     r0_5(glval<unknown>)            = FunctionAddress[PolymorphicBase]                              : 
#  846|     v0_6(void)                      = Call                                                          : func:r0_5, this:r0_4
#  846|     mu0_7(unknown)                  = ^CallSideEffect                                               : ~mu0_2
#  846|     v0_8(void)                      = NoOp                                                          : 
#  846|     v0_9(void)                      = ReturnVoid                                                    : 
#  846|     v0_10(void)                     = UnmodeledUse                                                  : mu*
#  846|     v0_11(void)                     = AliasedUse                                                    : ~mu0_2
#  846|     v0_12(void)                     = ExitFunction                                                  : 
>>>>>>> 6c9f9266

#  846| void PolymorphicDerived::~PolymorphicDerived()
#  846|   Block 0
#  846|     v0_0(void)                      = EnterFunction                                                 : 
#  846|     mu0_1(unknown)                  = AliasedDefinition                                             : 
#  846|     mu0_2(unknown)                  = UnmodeledDefinition                                           : 
#  846|     r0_3(glval<PolymorphicDerived>) = InitializeThis                                                : 
#-----|     v0_4(void)                      = NoOp                                                          : 
#  846|     r0_5(glval<PolymorphicBase>)    = ConvertToNonVirtualBase[PolymorphicDerived : PolymorphicBase] : r0_3
#  846|     r0_6(glval<unknown>)            = FunctionAddress[~PolymorphicBase]                             : 
#  846|     v0_7(void)                      = Call                                                          : func:r0_6, this:r0_5
#  846|     mu0_8(unknown)                  = ^CallSideEffect                                               : ~mu0_2
#  846|     v0_9(void)                      = ReturnVoid                                                    : 
#  846|     v0_10(void)                     = UnmodeledUse                                                  : mu*
#  846|     v0_11(void)                     = AliasedUse                                                    : ~mu0_2
#  846|     v0_12(void)                     = ExitFunction                                                  : 

#  849| void DynamicCast()
#  849|   Block 0
#  849|     v0_0(void)                         = EnterFunction                       : 
#  849|     mu0_1(unknown)                     = AliasedDefinition                   : 
#  849|     mu0_2(unknown)                     = UnmodeledDefinition                 : 
#  850|     r0_3(glval<PolymorphicBase>)       = VariableAddress[b]                  : 
#  850|     mu0_4(PolymorphicBase)             = Uninitialized[b]                    : &:r0_3
#-----|     r0_5(glval<unknown>)               = FunctionAddress[PolymorphicBase]    : 
#-----|     v0_6(void)                         = Call                                : func:r0_5, this:r0_3
#-----|     mu0_7(unknown)                     = ^CallSideEffect                     : ~mu0_2
#-----|     mu0_8(PolymorphicBase)             = ^IndirectMayWriteSideEffect[-1]     : &:r0_3
#  851|     r0_9(glval<PolymorphicDerived>)    = VariableAddress[d]                  : 
#  851|     mu0_10(PolymorphicDerived)         = Uninitialized[d]                    : &:r0_9
#  851|     r0_11(glval<unknown>)              = FunctionAddress[PolymorphicDerived] : 
#  851|     v0_12(void)                        = Call                                : func:r0_11, this:r0_9
#  851|     mu0_13(unknown)                    = ^CallSideEffect                     : ~mu0_2
#  851|     mu0_14(PolymorphicDerived)         = ^IndirectMayWriteSideEffect[-1]     : &:r0_9
#  853|     r0_15(glval<PolymorphicBase *>)    = VariableAddress[pb]                 : 
#  853|     r0_16(glval<PolymorphicBase>)      = VariableAddress[b]                  : 
#  853|     r0_17(PolymorphicBase *)           = CopyValue                           : r0_16
#  853|     mu0_18(PolymorphicBase *)          = Store                               : &:r0_15, r0_17
#  854|     r0_19(glval<PolymorphicDerived *>) = VariableAddress[pd]                 : 
#  854|     r0_20(glval<PolymorphicDerived>)   = VariableAddress[d]                  : 
#  854|     r0_21(PolymorphicDerived *)        = CopyValue                           : r0_20
#  854|     mu0_22(PolymorphicDerived *)       = Store                               : &:r0_19, r0_21
#  857|     r0_23(glval<PolymorphicDerived *>) = VariableAddress[pd]                 : 
#  857|     r0_24(PolymorphicDerived *)        = Load                                : &:r0_23, ~mu0_2
#  857|     r0_25(PolymorphicBase *)           = CheckedConvertOrNull                : r0_24
#  857|     r0_26(glval<PolymorphicBase *>)    = VariableAddress[pb]                 : 
#  857|     mu0_27(PolymorphicBase *)          = Store                               : &:r0_26, r0_25
#  858|     r0_28(glval<PolymorphicBase &>)    = VariableAddress[rb]                 : 
#  858|     r0_29(glval<PolymorphicDerived>)   = VariableAddress[d]                  : 
#  858|     r0_30(glval<PolymorphicBase>)      = CheckedConvertOrThrow               : r0_29
#  858|     r0_31(PolymorphicBase &)           = CopyValue                           : r0_30
#  858|     mu0_32(PolymorphicBase &)          = Store                               : &:r0_28, r0_31
#  860|     r0_33(glval<PolymorphicBase *>)    = VariableAddress[pb]                 : 
#  860|     r0_34(PolymorphicBase *)           = Load                                : &:r0_33, ~mu0_2
#  860|     r0_35(PolymorphicDerived *)        = CheckedConvertOrNull                : r0_34
#  860|     r0_36(glval<PolymorphicDerived *>) = VariableAddress[pd]                 : 
#  860|     mu0_37(PolymorphicDerived *)       = Store                               : &:r0_36, r0_35
#  861|     r0_38(glval<PolymorphicDerived &>) = VariableAddress[rd]                 : 
#  861|     r0_39(glval<PolymorphicBase>)      = VariableAddress[b]                  : 
#  861|     r0_40(glval<PolymorphicDerived>)   = CheckedConvertOrThrow               : r0_39
#  861|     r0_41(PolymorphicDerived &)        = CopyValue                           : r0_40
#  861|     mu0_42(PolymorphicDerived &)       = Store                               : &:r0_38, r0_41
#  863|     r0_43(glval<void *>)               = VariableAddress[pv]                 : 
#  863|     r0_44(glval<PolymorphicBase *>)    = VariableAddress[pb]                 : 
#  863|     r0_45(PolymorphicBase *)           = Load                                : &:r0_44, ~mu0_2
#  863|     r0_46(void *)                      = DynamicCastToVoid                   : r0_45
#  863|     mu0_47(void *)                     = Store                               : &:r0_43, r0_46
#  864|     r0_48(glval<void *>)               = VariableAddress[pcv]                : 
#  864|     r0_49(glval<PolymorphicDerived *>) = VariableAddress[pd]                 : 
#  864|     r0_50(PolymorphicDerived *)        = Load                                : &:r0_49, ~mu0_2
#  864|     r0_51(void *)                      = DynamicCastToVoid                   : r0_50
#  864|     mu0_52(void *)                     = Store                               : &:r0_48, r0_51
#  865|     v0_53(void)                        = NoOp                                : 
#  849|     v0_54(void)                        = ReturnVoid                          : 
#  849|     v0_55(void)                        = UnmodeledUse                        : mu*
#  849|     v0_56(void)                        = AliasedUse                          : ~mu0_2
#  849|     v0_57(void)                        = ExitFunction                        : 

#  867| void String::String()
#  867|   Block 0
#  867|     v0_0(void)           = EnterFunction                   : 
#  867|     mu0_1(unknown)       = AliasedDefinition               : 
#  867|     mu0_2(unknown)       = UnmodeledDefinition             : 
#  867|     r0_3(glval<String>)  = InitializeThis                  : 
#  868|     r0_4(glval<unknown>) = FunctionAddress[String]         : 
#  868|     r0_5(glval<char[1]>) = StringConstant[""]              : 
#  868|     r0_6(char *)         = Convert                         : r0_5
#  868|     v0_7(void)           = Call                            : func:r0_4, this:r0_3, 0:r0_6
#  868|     mu0_8(unknown)       = ^CallSideEffect                 : ~mu0_2
#  868|     mu0_9(String)        = ^IndirectMayWriteSideEffect[-1] : &:r0_3
#  868|     v0_10(void)          = ^BufferReadSideEffect[0]        : &:r0_6, ~mu0_2
#  868|     mu0_11(unknown)      = ^BufferMayWriteSideEffect[0]    : &:r0_6
#  869|     v0_12(void)          = NoOp                            : 
#  867|     v0_13(void)          = ReturnVoid                      : 
#  867|     v0_14(void)          = UnmodeledUse                    : mu*
#  867|     v0_15(void)          = AliasedUse                      : ~mu0_2
#  867|     v0_16(void)          = ExitFunction                    : 

#  871| void ArrayConversions()
#  871|   Block 0
#  871|     v0_0(void)               = EnterFunction          : 
#  871|     mu0_1(unknown)           = AliasedDefinition      : 
#  871|     mu0_2(unknown)           = UnmodeledDefinition    : 
#  872|     r0_3(glval<char[5]>)     = VariableAddress[a]     : 
#  872|     mu0_4(char[5])           = Uninitialized[a]       : &:r0_3
#  873|     r0_5(glval<char *>)      = VariableAddress[p]     : 
#  873|     r0_6(glval<char[5]>)     = VariableAddress[a]     : 
#  873|     r0_7(char *)             = Convert                : r0_6
#  873|     r0_8(char *)             = Convert                : r0_7
#  873|     mu0_9(char *)            = Store                  : &:r0_5, r0_8
#  874|     r0_10(glval<char[5]>)    = StringConstant["test"] : 
#  874|     r0_11(char *)            = Convert                : r0_10
#  874|     r0_12(glval<char *>)     = VariableAddress[p]     : 
#  874|     mu0_13(char *)           = Store                  : &:r0_12, r0_11
#  875|     r0_14(glval<char[5]>)    = VariableAddress[a]     : 
#  875|     r0_15(char *)            = Convert                : r0_14
#  875|     r0_16(int)               = Constant[0]            : 
#  875|     r0_17(glval<char>)       = PointerAdd[1]          : r0_15, r0_16
#  875|     r0_18(char *)            = CopyValue              : r0_17
#  875|     r0_19(char *)            = Convert                : r0_18
#  875|     r0_20(glval<char *>)     = VariableAddress[p]     : 
#  875|     mu0_21(char *)           = Store                  : &:r0_20, r0_19
#  876|     r0_22(glval<char[5]>)    = StringConstant["test"] : 
#  876|     r0_23(char *)            = Convert                : r0_22
#  876|     r0_24(int)               = Constant[0]            : 
#  876|     r0_25(glval<char>)       = PointerAdd[1]          : r0_23, r0_24
#  876|     r0_26(char *)            = CopyValue              : r0_25
#  876|     r0_27(glval<char *>)     = VariableAddress[p]     : 
#  876|     mu0_28(char *)           = Store                  : &:r0_27, r0_26
#  877|     r0_29(glval<char(&)[5]>) = VariableAddress[ra]    : 
#  877|     r0_30(glval<char[5]>)    = VariableAddress[a]     : 
#  877|     r0_31(char(&)[5])        = CopyValue              : r0_30
#  877|     mu0_32(char(&)[5])       = Store                  : &:r0_29, r0_31
#  878|     r0_33(glval<char(&)[5]>) = VariableAddress[rs]    : 
#  878|     r0_34(glval<char[5]>)    = StringConstant["test"] : 
#  878|     r0_35(char(&)[5])        = CopyValue              : r0_34
#  878|     mu0_36(char(&)[5])       = Store                  : &:r0_33, r0_35
#  879|     r0_37(glval<char(*)[5]>) = VariableAddress[pa]    : 
#  879|     r0_38(glval<char[5]>)    = VariableAddress[a]     : 
#  879|     r0_39(char(*)[5])        = CopyValue              : r0_38
#  879|     r0_40(char(*)[5])        = Convert                : r0_39
#  879|     mu0_41(char(*)[5])       = Store                  : &:r0_37, r0_40
#  880|     r0_42(glval<char[5]>)    = StringConstant["test"] : 
#  880|     r0_43(char(*)[5])        = CopyValue              : r0_42
#  880|     r0_44(glval<char(*)[5]>) = VariableAddress[pa]    : 
#  880|     mu0_45(char(*)[5])       = Store                  : &:r0_44, r0_43
#  881|     v0_46(void)              = NoOp                   : 
#  871|     v0_47(void)              = ReturnVoid             : 
#  871|     v0_48(void)              = UnmodeledUse           : mu*
#  871|     v0_49(void)              = AliasedUse             : ~mu0_2
#  871|     v0_50(void)              = ExitFunction           : 

#  883| void FuncPtrConversions(int(*)(int), void*)
#  883|   Block 0
#  883|     v0_0(void)              = EnterFunction            : 
#  883|     mu0_1(unknown)          = AliasedDefinition        : 
#  883|     mu0_2(unknown)          = UnmodeledDefinition      : 
#  883|     r0_3(glval<..(*)(..)>)  = VariableAddress[pfn]     : 
#  883|     mu0_4(..(*)(..))        = InitializeParameter[pfn] : &:r0_3
#  883|     r0_5(glval<void *>)     = VariableAddress[p]       : 
#  883|     mu0_6(void *)           = InitializeParameter[p]   : &:r0_5
#  884|     r0_7(glval<..(*)(..)>)  = VariableAddress[pfn]     : 
#  884|     r0_8(..(*)(..))         = Load                     : &:r0_7, ~mu0_2
#  884|     r0_9(void *)            = Convert                  : r0_8
#  884|     r0_10(glval<void *>)    = VariableAddress[p]       : 
#  884|     mu0_11(void *)          = Store                    : &:r0_10, r0_9
#  885|     r0_12(glval<void *>)    = VariableAddress[p]       : 
#  885|     r0_13(void *)           = Load                     : &:r0_12, ~mu0_2
#  885|     r0_14(..(*)(..))        = Convert                  : r0_13
#  885|     r0_15(glval<..(*)(..)>) = VariableAddress[pfn]     : 
#  885|     mu0_16(..(*)(..))       = Store                    : &:r0_15, r0_14
#  886|     v0_17(void)             = NoOp                     : 
#  883|     v0_18(void)             = ReturnVoid               : 
#  883|     v0_19(void)             = UnmodeledUse             : mu*
#  883|     v0_20(void)             = AliasedUse               : ~mu0_2
#  883|     v0_21(void)             = ExitFunction             : 

#  888| void VarArgUsage(int)
#  888|   Block 0
#  888|     v0_0(void)                     = EnterFunction          : 
#  888|     mu0_1(unknown)                 = AliasedDefinition      : 
#  888|     mu0_2(unknown)                 = UnmodeledDefinition    : 
#  888|     r0_3(glval<int>)               = VariableAddress[x]     : 
#  888|     mu0_4(int)                     = InitializeParameter[x] : &:r0_3
#  889|     r0_5(glval<__va_list_tag[1]>)  = VariableAddress[args]  : 
#  889|     mu0_6(__va_list_tag[1])        = Uninitialized[args]    : &:r0_5
#  891|     r0_7(glval<__va_list_tag[1]>)  = VariableAddress[args]  : 
#  891|     r0_8(__va_list_tag *)          = Convert                : r0_7
#  891|     r0_9(glval<int>)               = VariableAddress[x]     : 
#  891|     v0_10(void)                    = VarArgsStart           : 0:r0_8, 1:r0_9
#  892|     r0_11(glval<__va_list_tag[1]>) = VariableAddress[args2] : 
#  892|     mu0_12(__va_list_tag[1])       = Uninitialized[args2]   : &:r0_11
#  893|     r0_13(glval<__va_list_tag[1]>) = VariableAddress[args2] : 
#  893|     r0_14(__va_list_tag *)         = Convert                : r0_13
#  893|     r0_15(glval<__va_list_tag[1]>) = VariableAddress[args]  : 
#  893|     r0_16(__va_list_tag *)         = Convert                : r0_15
#  893|     v0_17(void)                    = VarArgsStart           : 0:r0_14, 1:r0_16
#  894|     r0_18(glval<double>)           = VariableAddress[d]     : 
#  894|     r0_19(glval<__va_list_tag[1]>) = VariableAddress[args]  : 
#  894|     r0_20(__va_list_tag *)         = Convert                : r0_19
#  894|     r0_21(glval<double>)           = VarArg                 : 0:r0_20
#  894|     r0_22(double)                  = Load                   : &:r0_21, ~mu0_2
#  894|     mu0_23(double)                 = Store                  : &:r0_18, r0_22
#  895|     r0_24(glval<float>)            = VariableAddress[f]     : 
#  895|     r0_25(glval<__va_list_tag[1]>) = VariableAddress[args]  : 
#  895|     r0_26(__va_list_tag *)         = Convert                : r0_25
#  895|     r0_27(glval<double>)           = VarArg                 : 0:r0_26
#  895|     r0_28(double)                  = Load                   : &:r0_27, ~mu0_2
#  895|     r0_29(float)                   = Convert                : r0_28
#  895|     mu0_30(float)                  = Store                  : &:r0_24, r0_29
#  896|     r0_31(glval<__va_list_tag[1]>) = VariableAddress[args]  : 
#  896|     r0_32(__va_list_tag *)         = Convert                : r0_31
#  896|     v0_33(void)                    = VarArgsEnd             : 0:r0_32
#  897|     r0_34(glval<__va_list_tag[1]>) = VariableAddress[args2] : 
#  897|     r0_35(__va_list_tag *)         = Convert                : r0_34
#  897|     v0_36(void)                    = VarArgsEnd             : 0:r0_35
#  898|     v0_37(void)                    = NoOp                   : 
#  888|     v0_38(void)                    = ReturnVoid             : 
#  888|     v0_39(void)                    = UnmodeledUse           : mu*
#  888|     v0_40(void)                    = AliasedUse             : ~mu0_2
#  888|     v0_41(void)                    = ExitFunction           : 

#  900| void CastToVoid(int)
#  900|   Block 0
#  900|     v0_0(void)       = EnterFunction          : 
#  900|     mu0_1(unknown)   = AliasedDefinition      : 
#  900|     mu0_2(unknown)   = UnmodeledDefinition    : 
#  900|     r0_3(glval<int>) = VariableAddress[x]     : 
#  900|     mu0_4(int)       = InitializeParameter[x] : &:r0_3
#  901|     r0_5(glval<int>) = VariableAddress[x]     : 
#  901|     v0_6(void)       = Convert                : r0_5
#  902|     v0_7(void)       = NoOp                   : 
#  900|     v0_8(void)       = ReturnVoid             : 
#  900|     v0_9(void)       = UnmodeledUse           : mu*
#  900|     v0_10(void)      = AliasedUse             : ~mu0_2
#  900|     v0_11(void)      = ExitFunction           : 

#  904| void ConstantConditions(int)
#  904|   Block 0
#  904|     v0_0(void)        = EnterFunction          : 
#  904|     mu0_1(unknown)    = AliasedDefinition      : 
#  904|     mu0_2(unknown)    = UnmodeledDefinition    : 
#  904|     r0_3(glval<int>)  = VariableAddress[x]     : 
#  904|     mu0_4(int)        = InitializeParameter[x] : &:r0_3
#  905|     r0_5(glval<bool>) = VariableAddress[a]     : 
#  905|     r0_6(bool)        = Constant[1]            : 
#  905|     mu0_7(bool)       = Store                  : &:r0_5, r0_6
#  906|     r0_8(glval<int>)  = VariableAddress[b]     : 
#  906|     r0_9(bool)        = Constant[1]            : 
#  906|     v0_10(void)       = ConditionalBranch      : r0_9
#-----|   False -> Block 3
#-----|   True -> Block 2

#  906|   Block 1
#  906|     r1_0(glval<int>) = VariableAddress[#temp906:11] : 
#  906|     r1_1(int)        = Load                         : &:r1_0, ~mu0_2
#  906|     mu1_2(int)       = Store                        : &:r0_8, r1_1
#  907|     v1_3(void)       = NoOp                         : 
#  904|     v1_4(void)       = ReturnVoid                   : 
#  904|     v1_5(void)       = UnmodeledUse                 : mu*
#  904|     v1_6(void)       = AliasedUse                   : ~mu0_2
#  904|     v1_7(void)       = ExitFunction                 : 

#  906|   Block 2
#  906|     r2_0(glval<int>) = VariableAddress[x]           : 
#  906|     r2_1(int)        = Load                         : &:r2_0, ~mu0_2
#  906|     r2_2(glval<int>) = VariableAddress[#temp906:11] : 
#  906|     mu2_3(int)       = Store                        : &:r2_2, r2_1
#-----|   Goto -> Block 1

#  906|   Block 3
#  906|     r3_0(glval<int>) = VariableAddress[x]           : 
#  906|     r3_1(int)        = Load                         : &:r3_0, ~mu0_2
#  906|     r3_2(glval<int>) = VariableAddress[#temp906:11] : 
#  906|     mu3_3(int)       = Store                        : &:r3_2, r3_1
#-----|   Goto -> Block 1

#  940| void OperatorNew()
#  940|   Block 0
#  940|     v0_0(void)            = EnterFunction                   : 
#  940|     mu0_1(unknown)        = AliasedDefinition               : 
#  940|     mu0_2(unknown)        = UnmodeledDefinition             : 
#  941|     r0_3(glval<unknown>)  = FunctionAddress[operator new]   : 
#  941|     r0_4(unsigned long)   = Constant[4]                     : 
#  941|     r0_5(void *)          = Call                            : func:r0_3, 0:r0_4
#  941|     mu0_6(unknown)        = ^CallSideEffect                 : ~mu0_2
#  941|     r0_7(int *)           = Convert                         : r0_5
#  942|     r0_8(glval<unknown>)  = FunctionAddress[operator new]   : 
#  942|     r0_9(unsigned long)   = Constant[4]                     : 
#  942|     r0_10(float)          = Constant[1.0]                   : 
#  942|     r0_11(void *)         = Call                            : func:r0_8, 0:r0_9, 1:r0_10
#  942|     mu0_12(unknown)       = ^CallSideEffect                 : ~mu0_2
#  942|     r0_13(int *)          = Convert                         : r0_11
#  943|     r0_14(glval<unknown>) = FunctionAddress[operator new]   : 
#  943|     r0_15(unsigned long)  = Constant[4]                     : 
#  943|     r0_16(void *)         = Call                            : func:r0_14, 0:r0_15
#  943|     mu0_17(unknown)       = ^CallSideEffect                 : ~mu0_2
#  943|     r0_18(int *)          = Convert                         : r0_16
#  943|     r0_19(int)            = Constant[0]                     : 
#  943|     mu0_20(int)           = Store                           : &:r0_18, r0_19
#  944|     r0_21(glval<unknown>) = FunctionAddress[operator new]   : 
#  944|     r0_22(unsigned long)  = Constant[8]                     : 
#  944|     r0_23(void *)         = Call                            : func:r0_21, 0:r0_22
#  944|     mu0_24(unknown)       = ^CallSideEffect                 : ~mu0_2
#  944|     r0_25(String *)       = Convert                         : r0_23
#  944|     r0_26(glval<unknown>) = FunctionAddress[String]         : 
#  944|     v0_27(void)           = Call                            : func:r0_26, this:r0_25
#  944|     mu0_28(unknown)       = ^CallSideEffect                 : ~mu0_2
#  944|     mu0_29(String)        = ^IndirectMayWriteSideEffect[-1] : &:r0_25
#  945|     r0_30(glval<unknown>) = FunctionAddress[operator new]   : 
#  945|     r0_31(unsigned long)  = Constant[8]                     : 
#  945|     r0_32(float)          = Constant[1.0]                   : 
#  945|     r0_33(void *)         = Call                            : func:r0_30, 0:r0_31, 1:r0_32
#  945|     mu0_34(unknown)       = ^CallSideEffect                 : ~mu0_2
#  945|     r0_35(String *)       = Convert                         : r0_33
#  945|     r0_36(glval<unknown>) = FunctionAddress[String]         : 
#  945|     r0_37(glval<char[6]>) = StringConstant["hello"]         : 
#  945|     r0_38(char *)         = Convert                         : r0_37
#  945|     v0_39(void)           = Call                            : func:r0_36, this:r0_35, 0:r0_38
#  945|     mu0_40(unknown)       = ^CallSideEffect                 : ~mu0_2
#  945|     mu0_41(String)        = ^IndirectMayWriteSideEffect[-1] : &:r0_35
#  945|     v0_42(void)           = ^BufferReadSideEffect[0]        : &:r0_38, ~mu0_2
#  945|     mu0_43(unknown)       = ^BufferMayWriteSideEffect[0]    : &:r0_38
#  946|     r0_44(glval<unknown>) = FunctionAddress[operator new]   : 
#  946|     r0_45(unsigned long)  = Constant[256]                   : 
#  946|     r0_46(align_val_t)    = Constant[128]                   : 
#  946|     r0_47(void *)         = Call                            : func:r0_44, 0:r0_45, 1:r0_46
#  946|     mu0_48(unknown)       = ^CallSideEffect                 : ~mu0_2
#  946|     r0_49(Overaligned *)  = Convert                         : r0_47
#  947|     r0_50(glval<unknown>) = FunctionAddress[operator new]   : 
#  947|     r0_51(unsigned long)  = Constant[256]                   : 
#  947|     r0_52(align_val_t)    = Constant[128]                   : 
#  947|     r0_53(float)          = Constant[1.0]                   : 
#  947|     r0_54(void *)         = Call                            : func:r0_50, 0:r0_51, 1:r0_52, 2:r0_53
#  947|     mu0_55(unknown)       = ^CallSideEffect                 : ~mu0_2
#  947|     r0_56(Overaligned *)  = Convert                         : r0_54
#  947|     r0_57(Overaligned)    = Constant[0]                     : 
#  947|     mu0_58(Overaligned)   = Store                           : &:r0_56, r0_57
#  948|     v0_59(void)           = NoOp                            : 
#  940|     v0_60(void)           = ReturnVoid                      : 
#  940|     v0_61(void)           = UnmodeledUse                    : mu*
#  940|     v0_62(void)           = AliasedUse                      : ~mu0_2
#  940|     v0_63(void)           = ExitFunction                    : 

#  950| void OperatorNewArray(int)
#  950|   Block 0
#  950|     v0_0(void)                           = EnterFunction                   : 
#  950|     mu0_1(unknown)                       = AliasedDefinition               : 
#  950|     mu0_2(unknown)                       = UnmodeledDefinition             : 
#  950|     r0_3(glval<int>)                     = VariableAddress[n]              : 
#  950|     mu0_4(int)                           = InitializeParameter[n]          : &:r0_3
#  951|     r0_5(glval<unknown>)                 = FunctionAddress[operator new[]] : 
#  951|     r0_6(unsigned long)                  = Constant[40]                    : 
#  951|     r0_7(void *)                         = Call                            : func:r0_5, 0:r0_6
#  951|     mu0_8(unknown)                       = ^CallSideEffect                 : ~mu0_2
#  951|     r0_9(int *)                          = Convert                         : r0_7
#  952|     r0_10(glval<unknown>)                = FunctionAddress[operator new[]] : 
#  952|     r0_11(glval<int>)                    = VariableAddress[n]              : 
#  952|     r0_12(int)                           = Load                            : &:r0_11, ~mu0_2
#  952|     r0_13(unsigned long)                 = Convert                         : r0_12
#  952|     r0_14(unsigned long)                 = Constant[4]                     : 
#  952|     r0_15(unsigned long)                 = Mul                             : r0_13, r0_14
#  952|     r0_16(void *)                        = Call                            : func:r0_10, 0:r0_15
#  952|     mu0_17(unknown)                      = ^CallSideEffect                 : ~mu0_2
#  952|     r0_18(int *)                         = Convert                         : r0_16
#  953|     r0_19(glval<unknown>)                = FunctionAddress[operator new[]] : 
#  953|     r0_20(glval<int>)                    = VariableAddress[n]              : 
#  953|     r0_21(int)                           = Load                            : &:r0_20, ~mu0_2
#  953|     r0_22(unsigned long)                 = Convert                         : r0_21
#  953|     r0_23(unsigned long)                 = Constant[4]                     : 
#  953|     r0_24(unsigned long)                 = Mul                             : r0_22, r0_23
#  953|     r0_25(float)                         = Constant[1.0]                   : 
#  953|     r0_26(void *)                        = Call                            : func:r0_19, 0:r0_24, 1:r0_25
#  953|     mu0_27(unknown)                      = ^CallSideEffect                 : ~mu0_2
#  953|     r0_28(int *)                         = Convert                         : r0_26
#  954|     r0_29(glval<unknown>)                = FunctionAddress[operator new[]] : 
#  954|     r0_30(glval<int>)                    = VariableAddress[n]              : 
#  954|     r0_31(int)                           = Load                            : &:r0_30, ~mu0_2
#  954|     r0_32(unsigned long)                 = Convert                         : r0_31
#  954|     r0_33(unsigned long)                 = Constant[8]                     : 
#  954|     r0_34(unsigned long)                 = Mul                             : r0_32, r0_33
#  954|     r0_35(void *)                        = Call                            : func:r0_29, 0:r0_34
#  954|     mu0_36(unknown)                      = ^CallSideEffect                 : ~mu0_2
#  954|     r0_37(String *)                      = Convert                         : r0_35
#  955|     r0_38(glval<unknown>)                = FunctionAddress[operator new[]] : 
#  955|     r0_39(glval<int>)                    = VariableAddress[n]              : 
#  955|     r0_40(int)                           = Load                            : &:r0_39, ~mu0_2
#  955|     r0_41(unsigned long)                 = Convert                         : r0_40
#  955|     r0_42(unsigned long)                 = Constant[256]                   : 
#  955|     r0_43(unsigned long)                 = Mul                             : r0_41, r0_42
#  955|     r0_44(align_val_t)                   = Constant[128]                   : 
#  955|     r0_45(void *)                        = Call                            : func:r0_38, 0:r0_43, 1:r0_44
#  955|     mu0_46(unknown)                      = ^CallSideEffect                 : ~mu0_2
#  955|     r0_47(Overaligned *)                 = Convert                         : r0_45
#  956|     r0_48(glval<unknown>)                = FunctionAddress[operator new[]] : 
#  956|     r0_49(unsigned long)                 = Constant[2560]                  : 
#  956|     r0_50(align_val_t)                   = Constant[128]                   : 
#  956|     r0_51(float)                         = Constant[1.0]                   : 
#  956|     r0_52(void *)                        = Call                            : func:r0_48, 0:r0_49, 1:r0_50, 2:r0_51
#  956|     mu0_53(unknown)                      = ^CallSideEffect                 : ~mu0_2
#  956|     r0_54(Overaligned *)                 = Convert                         : r0_52
#  957|     r0_55(glval<unknown>)                = FunctionAddress[operator new[]] : 
#  957|     r0_56(glval<int>)                    = VariableAddress[n]              : 
#  957|     r0_57(int)                           = Load                            : &:r0_56, ~mu0_2
#  957|     r0_58(unsigned long)                 = Convert                         : r0_57
#  957|     r0_59(unsigned long)                 = Constant[1]                     : 
#  957|     r0_60(unsigned long)                 = Mul                             : r0_58, r0_59
#  957|     r0_61(void *)                        = Call                            : func:r0_55, 0:r0_60
#  957|     mu0_62(unknown)                      = ^CallSideEffect                 : ~mu0_2
#  957|     r0_63(DefaultCtorWithDefaultParam *) = Convert                         : r0_61
#  958|     r0_64(glval<unknown>)                = FunctionAddress[operator new[]] : 
#  958|     r0_65(glval<int>)                    = VariableAddress[n]              : 
#  958|     r0_66(int)                           = Load                            : &:r0_65, ~mu0_2
#  958|     r0_67(unsigned long)                 = Convert                         : r0_66
#  958|     r0_68(unsigned long)                 = Constant[4]                     : 
#  958|     r0_69(unsigned long)                 = Mul                             : r0_67, r0_68
#  958|     r0_70(void *)                        = Call                            : func:r0_64, 0:r0_69
#  958|     mu0_71(unknown)                      = ^CallSideEffect                 : ~mu0_2
#  958|     r0_72(int *)                         = Convert                         : r0_70
#  959|     v0_73(void)                          = NoOp                            : 
#  950|     v0_74(void)                          = ReturnVoid                      : 
#  950|     v0_75(void)                          = UnmodeledUse                    : mu*
#  950|     v0_76(void)                          = AliasedUse                      : ~mu0_2
#  950|     v0_77(void)                          = ExitFunction                    : 

#  961| int designatedInit()
#  961|   Block 0
#  961|     v0_0(void)              = EnterFunction            : 
#  961|     mu0_1(unknown)          = AliasedDefinition        : 
#  961|     mu0_2(unknown)          = UnmodeledDefinition      : 
#  962|     r0_3(glval<int[1000]>)  = VariableAddress[a1]      : 
#  962|     mu0_4(int[1000])        = Uninitialized[a1]        : &:r0_3
#  962|     r0_5(int)               = Constant[0]              : 
#  962|     r0_6(glval<int>)        = PointerAdd[4]            : r0_3, r0_5
#  962|     r0_7(unknown[8])        = Constant[0]              : 
#  962|     mu0_8(unknown[8])       = Store                    : &:r0_6, r0_7
#  962|     r0_9(int)               = Constant[2]              : 
#  962|     r0_10(glval<int>)       = PointerAdd[4]            : r0_3, r0_9
#  962|     r0_11(int)              = Constant[10002]          : 
#  962|     mu0_12(int)             = Store                    : &:r0_10, r0_11
#  962|     r0_13(int)              = Constant[3]              : 
#  962|     r0_14(glval<int>)       = PointerAdd[4]            : r0_3, r0_13
#  962|     r0_15(unknown[3588])    = Constant[0]              : 
#  962|     mu0_16(unknown[3588])   = Store                    : &:r0_14, r0_15
#  962|     r0_17(int)              = Constant[900]            : 
#  962|     r0_18(glval<int>)       = PointerAdd[4]            : r0_3, r0_17
#  962|     r0_19(int)              = Constant[10900]          : 
#  962|     mu0_20(int)             = Store                    : &:r0_18, r0_19
#  962|     r0_21(int)              = Constant[901]            : 
#  962|     r0_22(glval<int>)       = PointerAdd[4]            : r0_3, r0_21
#  962|     r0_23(unknown[396])     = Constant[0]              : 
#  962|     mu0_24(unknown[396])    = Store                    : &:r0_22, r0_23
#  963|     r0_25(glval<int>)       = VariableAddress[#return] : 
#  963|     r0_26(glval<int[1000]>) = VariableAddress[a1]      : 
#  963|     r0_27(int *)            = Convert                  : r0_26
#  963|     r0_28(int)              = Constant[900]            : 
#  963|     r0_29(glval<int>)       = PointerAdd[4]            : r0_27, r0_28
#  963|     r0_30(int)              = Load                     : &:r0_29, ~mu0_2
#  963|     mu0_31(int)             = Store                    : &:r0_25, r0_30
#  961|     r0_32(glval<int>)       = VariableAddress[#return] : 
#  961|     v0_33(void)             = ReturnValue              : &:r0_32, ~mu0_2
#  961|     v0_34(void)             = UnmodeledUse             : mu*
#  961|     v0_35(void)             = AliasedUse               : ~mu0_2
#  961|     v0_36(void)             = ExitFunction             : 

#  966| void IfStmtWithDeclaration(int, int)
#  966|   Block 0
#  966|     v0_0(void)         = EnterFunction          : 
#  966|     mu0_1(unknown)     = AliasedDefinition      : 
#  966|     mu0_2(unknown)     = UnmodeledDefinition    : 
#  966|     r0_3(glval<int>)   = VariableAddress[x]     : 
#  966|     mu0_4(int)         = InitializeParameter[x] : &:r0_3
#  966|     r0_5(glval<int>)   = VariableAddress[y]     : 
#  966|     mu0_6(int)         = InitializeParameter[y] : &:r0_5
#  967|     r0_7(glval<bool>)  = VariableAddress[b]     : 
#  967|     r0_8(glval<int>)   = VariableAddress[x]     : 
#  967|     r0_9(int)          = Load                   : &:r0_8, ~mu0_2
#  967|     r0_10(glval<int>)  = VariableAddress[y]     : 
#  967|     r0_11(int)         = Load                   : &:r0_10, ~mu0_2
#  967|     r0_12(bool)        = CompareLT              : r0_9, r0_11
#  967|     mu0_13(bool)       = Store                  : &:r0_7, r0_12
#  967|     r0_14(glval<bool>) = VariableAddress[b]     : 
#  967|     r0_15(bool)        = Load                   : &:r0_14, ~mu0_2
#  967|     r0_16(bool)        = CopyValue              : r0_15
#  967|     v0_17(void)        = ConditionalBranch      : r0_16
#-----|   False -> Block 2
#-----|   True -> Block 1

#  968|   Block 1
#  968|     r1_0(int)        = Constant[5]        : 
#  968|     r1_1(glval<int>) = VariableAddress[x] : 
#  968|     mu1_2(int)       = Store              : &:r1_1, r1_0
#-----|   Goto -> Block 6

#  970|   Block 2
#  970|     r2_0(glval<int>) = VariableAddress[z] : 
#  970|     r2_1(glval<int>) = VariableAddress[x] : 
#  970|     r2_2(int)        = Load               : &:r2_1, ~mu0_2
#  970|     r2_3(glval<int>) = VariableAddress[y] : 
#  970|     r2_4(int)        = Load               : &:r2_3, ~mu0_2
#  970|     r2_5(int)        = Add                : r2_2, r2_4
#  970|     mu2_6(int)       = Store              : &:r2_0, r2_5
#  970|     r2_7(glval<int>) = VariableAddress[z] : 
#  970|     r2_8(int)        = Load               : &:r2_7, ~mu0_2
#  970|     r2_9(int)        = Constant[0]        : 
#  970|     r2_10(bool)      = CompareNE          : r2_8, r2_9
#  970|     r2_11(bool)      = CopyValue          : r2_10
#  970|     v2_12(void)      = ConditionalBranch  : r2_11
#-----|   False -> Block 4
#-----|   True -> Block 3

#  971|   Block 3
#  971|     r3_0(int)        = Constant[7]        : 
#  971|     r3_1(glval<int>) = VariableAddress[y] : 
#  971|     mu3_2(int)       = Store              : &:r3_1, r3_0
#-----|   Goto -> Block 6

#  973|   Block 4
#  973|     r4_0(glval<int *>) = VariableAddress[p] : 
#  973|     r4_1(glval<int>)   = VariableAddress[x] : 
#  973|     r4_2(int *)        = CopyValue          : r4_1
#  973|     mu4_3(int *)       = Store              : &:r4_0, r4_2
#  973|     r4_4(glval<int *>) = VariableAddress[p] : 
#  973|     r4_5(int *)        = Load               : &:r4_4, ~mu0_2
#  973|     r4_6(int *)        = Constant[0]        : 
#  973|     r4_7(bool)         = CompareNE          : r4_5, r4_6
#  973|     r4_8(bool)         = CopyValue          : r4_7
#  973|     v4_9(void)         = ConditionalBranch  : r4_8
#-----|   False -> Block 6
#-----|   True -> Block 5

#  974|   Block 5
#  974|     r5_0(int)          = Constant[2]        : 
#  974|     r5_1(glval<int *>) = VariableAddress[p] : 
#  974|     r5_2(int *)        = Load               : &:r5_1, ~mu0_2
#  974|     r5_3(glval<int>)   = CopyValue          : r5_2
#  974|     mu5_4(int)         = Store              : &:r5_3, r5_0
#-----|   Goto -> Block 6

#  976|   Block 6
#  976|     v6_0(void) = NoOp         : 
#  966|     v6_1(void) = ReturnVoid   : 
#  966|     v6_2(void) = UnmodeledUse : mu*
#  966|     v6_3(void) = AliasedUse   : ~mu0_2
#  966|     v6_4(void) = ExitFunction : 

#  978| void WhileStmtWithDeclaration(int, int)
#  978|   Block 0
#  978|     v0_0(void)       = EnterFunction          : 
#  978|     mu0_1(unknown)   = AliasedDefinition      : 
#  978|     mu0_2(unknown)   = UnmodeledDefinition    : 
#  978|     r0_3(glval<int>) = VariableAddress[x]     : 
#  978|     mu0_4(int)       = InitializeParameter[x] : &:r0_3
#  978|     r0_5(glval<int>) = VariableAddress[y]     : 
#  978|     mu0_6(int)       = InitializeParameter[y] : &:r0_5
#-----|   Goto -> Block 7

#  979|   Block 1
#  979|     v1_0(void) = NoOp : 
#-----|   Goto (back edge) -> Block 7

#  981|   Block 2
#  981|     r2_0(glval<int>) = VariableAddress[z] : 
#  981|     r2_1(glval<int>) = VariableAddress[x] : 
#  981|     r2_2(int)        = Load               : &:r2_1, ~mu0_2
#  981|     r2_3(glval<int>) = VariableAddress[y] : 
#  981|     r2_4(int)        = Load               : &:r2_3, ~mu0_2
#  981|     r2_5(int)        = Add                : r2_2, r2_4
#  981|     mu2_6(int)       = Store              : &:r2_0, r2_5
#  981|     r2_7(glval<int>) = VariableAddress[z] : 
#  981|     r2_8(int)        = Load               : &:r2_7, ~mu0_2
#  981|     r2_9(int)        = Constant[0]        : 
#  981|     r2_10(bool)      = CompareNE          : r2_8, r2_9
#  981|     r2_11(bool)      = CopyValue          : r2_10
#  981|     v2_12(void)      = ConditionalBranch  : r2_11
#-----|   False -> Block 4
#-----|   True -> Block 3

#  981|   Block 3
#  981|     v3_0(void) = NoOp : 
#-----|   Goto (back edge) -> Block 2

#  983|   Block 4
#  983|     r4_0(glval<int *>) = VariableAddress[p] : 
#  983|     r4_1(glval<int>)   = VariableAddress[x] : 
#  983|     r4_2(int *)        = CopyValue          : r4_1
#  983|     mu4_3(int *)       = Store              : &:r4_0, r4_2
#  983|     r4_4(glval<int *>) = VariableAddress[p] : 
#  983|     r4_5(int *)        = Load               : &:r4_4, ~mu0_2
#  983|     r4_6(int *)        = Constant[0]        : 
#  983|     r4_7(bool)         = CompareNE          : r4_5, r4_6
#  983|     r4_8(bool)         = CopyValue          : r4_7
#  983|     v4_9(void)         = ConditionalBranch  : r4_8
#-----|   False -> Block 6
#-----|   True -> Block 5

#  983|   Block 5
#  983|     v5_0(void) = NoOp : 
#-----|   Goto (back edge) -> Block 4

#  985|   Block 6
#  985|     v6_0(void) = NoOp         : 
#  978|     v6_1(void) = ReturnVoid   : 
#  978|     v6_2(void) = UnmodeledUse : mu*
#  978|     v6_3(void) = AliasedUse   : ~mu0_2
#  978|     v6_4(void) = ExitFunction : 

#  979|   Block 7
#  979|     r7_0(glval<bool>) = VariableAddress[b] : 
#  979|     r7_1(glval<int>)  = VariableAddress[x] : 
#  979|     r7_2(int)         = Load               : &:r7_1, ~mu0_2
#  979|     r7_3(glval<int>)  = VariableAddress[y] : 
#  979|     r7_4(int)         = Load               : &:r7_3, ~mu0_2
#  979|     r7_5(bool)        = CompareLT          : r7_2, r7_4
#  979|     mu7_6(bool)       = Store              : &:r7_0, r7_5
#  979|     r7_7(glval<bool>) = VariableAddress[b] : 
#  979|     r7_8(bool)        = Load               : &:r7_7, ~mu0_2
#  979|     r7_9(bool)        = CopyValue          : r7_8
#  979|     v7_10(void)       = ConditionalBranch  : r7_9
#-----|   False -> Block 2
#-----|   True -> Block 1

#  987| int PointerDecay(int[], int(float))
#  987|   Block 0
#  987|     v0_0(void)              = EnterFunction            : 
#  987|     mu0_1(unknown)          = AliasedDefinition        : 
#  987|     mu0_2(unknown)          = UnmodeledDefinition      : 
#  987|     r0_3(glval<int *>)      = VariableAddress[a]       : 
#  987|     mu0_4(int *)            = InitializeParameter[a]   : &:r0_3
#  987|     r0_5(glval<..(*)(..)>)  = VariableAddress[fn]      : 
#  987|     mu0_6(..(*)(..))        = InitializeParameter[fn]  : &:r0_5
#  988|     r0_7(glval<int>)        = VariableAddress[#return] : 
#  988|     r0_8(glval<int *>)      = VariableAddress[a]       : 
#  988|     r0_9(int *)             = Load                     : &:r0_8, ~mu0_2
#  988|     r0_10(int)              = Constant[0]              : 
#  988|     r0_11(glval<int>)       = PointerAdd[4]            : r0_9, r0_10
#  988|     r0_12(int)              = Load                     : &:r0_11, ~mu0_2
#  988|     r0_13(glval<..(*)(..)>) = VariableAddress[fn]      : 
#  988|     r0_14(..(*)(..))        = Load                     : &:r0_13, ~mu0_2
#  988|     r0_15(float)            = Constant[1.0]            : 
#  988|     r0_16(int)              = Call                     : func:r0_14, 0:r0_15
#  988|     mu0_17(unknown)         = ^CallSideEffect          : ~mu0_2
#  988|     r0_18(int)              = Add                      : r0_12, r0_16
#  988|     mu0_19(int)             = Store                    : &:r0_7, r0_18
#  987|     r0_20(glval<int>)       = VariableAddress[#return] : 
#  987|     v0_21(void)             = ReturnValue              : &:r0_20, ~mu0_2
#  987|     v0_22(void)             = UnmodeledUse             : mu*
#  987|     v0_23(void)             = AliasedUse               : ~mu0_2
#  987|     v0_24(void)             = ExitFunction             : 

#  991| int ExprStmt(int, int, int)
#  991|   Block 0
#  991|     v0_0(void)        = EnterFunction          : 
#  991|     mu0_1(unknown)    = AliasedDefinition      : 
#  991|     mu0_2(unknown)    = UnmodeledDefinition    : 
#  991|     r0_3(glval<int>)  = VariableAddress[b]     : 
#  991|     mu0_4(int)        = InitializeParameter[b] : &:r0_3
#  991|     r0_5(glval<int>)  = VariableAddress[y]     : 
#  991|     mu0_6(int)        = InitializeParameter[y] : &:r0_5
#  991|     r0_7(glval<int>)  = VariableAddress[z]     : 
#  991|     mu0_8(int)        = InitializeParameter[z] : &:r0_7
#  992|     r0_9(glval<int>)  = VariableAddress[x]     : 
#  993|     r0_10(glval<int>) = VariableAddress[w]     : 
#  993|     mu0_11(int)       = Uninitialized[w]       : &:r0_10
#  994|     r0_12(glval<int>) = VariableAddress[b]     : 
#  994|     r0_13(int)        = Load                   : &:r0_12, ~mu0_2
#  994|     r0_14(int)        = Constant[0]            : 
#  994|     r0_15(bool)       = CompareNE              : r0_13, r0_14
#  994|     v0_16(void)       = ConditionalBranch      : r0_15
#-----|   False -> Block 2
#-----|   True -> Block 1

#  995|   Block 1
#  995|     r1_0(glval<int>) = VariableAddress[y] : 
#  995|     r1_1(int)        = Load               : &:r1_0, ~mu0_2
#  995|     r1_2(glval<int>) = VariableAddress[w] : 
#  995|     mu1_3(int)       = Store              : &:r1_2, r1_1
#-----|   Goto -> Block 3

#  997|   Block 2
#  997|     r2_0(glval<int>) = VariableAddress[z] : 
#  997|     r2_1(int)        = Load               : &:r2_0, ~mu0_2
#  997|     r2_2(glval<int>) = VariableAddress[w] : 
#  997|     mu2_3(int)       = Store              : &:r2_2, r2_1
#-----|   Goto -> Block 3

#  999|   Block 3
#  999|     r3_0(glval<int>) = VariableAddress[w]       : 
#  999|     r3_1(int)        = Load                     : &:r3_0, ~mu0_2
#  992|     r3_2(int)        = CopyValue                : r3_1
#  992|     mu3_3(int)       = Store                    : &:r0_9, r3_2
# 1002|     r3_4(glval<int>) = VariableAddress[#return] : 
# 1002|     r3_5(glval<int>) = VariableAddress[x]       : 
# 1002|     r3_6(int)        = Load                     : &:r3_5, ~mu0_2
# 1002|     r3_7(int)        = CopyValue                : r3_6
# 1002|     mu3_8(int)       = Store                    : &:r3_4, r3_7
#  991|     r3_9(glval<int>) = VariableAddress[#return] : 
#  991|     v3_10(void)      = ReturnValue              : &:r3_9, ~mu0_2
#  991|     v3_11(void)      = UnmodeledUse             : mu*
#  991|     v3_12(void)      = AliasedUse               : ~mu0_2
#  991|     v3_13(void)      = ExitFunction             : 

# 1006| void OperatorDelete()
# 1006|   Block 0
# 1006|     v0_0(void)               = EnterFunction       : 
# 1006|     mu0_1(unknown)           = AliasedDefinition   : 
# 1006|     mu0_2(unknown)           = UnmodeledDefinition : 
# 1007|     r0_3(int *)              = Constant[0]         : 
# 1007|     v0_4(void)               = NoOp                : 
# 1008|     r0_5(String *)           = Constant[0]         : 
# 1008|     v0_6(void)               = NoOp                : 
# 1009|     r0_7(SizedDealloc *)     = Constant[0]         : 
# 1009|     v0_8(void)               = NoOp                : 
# 1010|     r0_9(Overaligned *)      = Constant[0]         : 
# 1010|     v0_10(void)              = NoOp                : 
# 1011|     r0_11(PolymorphicBase *) = Constant[0]         : 
# 1011|     v0_12(void)              = NoOp                : 
# 1012|     v0_13(void)              = NoOp                : 
# 1006|     v0_14(void)              = ReturnVoid          : 
# 1006|     v0_15(void)              = UnmodeledUse        : mu*
# 1006|     v0_16(void)              = AliasedUse          : ~mu0_2
# 1006|     v0_17(void)              = ExitFunction        : 

# 1015| void OperatorDeleteArray()
# 1015|   Block 0
# 1015|     v0_0(void)               = EnterFunction       : 
# 1015|     mu0_1(unknown)           = AliasedDefinition   : 
# 1015|     mu0_2(unknown)           = UnmodeledDefinition : 
# 1016|     r0_3(int *)              = Constant[0]         : 
# 1016|     v0_4(void)               = NoOp                : 
# 1017|     r0_5(String *)           = Constant[0]         : 
# 1017|     v0_6(void)               = NoOp                : 
# 1018|     r0_7(SizedDealloc *)     = Constant[0]         : 
# 1018|     v0_8(void)               = NoOp                : 
# 1019|     r0_9(Overaligned *)      = Constant[0]         : 
# 1019|     v0_10(void)              = NoOp                : 
# 1020|     r0_11(PolymorphicBase *) = Constant[0]         : 
# 1020|     v0_12(void)              = NoOp                : 
# 1021|     v0_13(void)              = NoOp                : 
# 1015|     v0_14(void)              = ReturnVoid          : 
# 1015|     v0_15(void)              = UnmodeledUse        : mu*
# 1015|     v0_16(void)              = AliasedUse          : ~mu0_2
# 1015|     v0_17(void)              = ExitFunction        : 

# 1025| void EmptyStructInit()
# 1025|   Block 0
# 1025|     v0_0(void)               = EnterFunction       : 
# 1025|     mu0_1(unknown)           = AliasedDefinition   : 
# 1025|     mu0_2(unknown)           = UnmodeledDefinition : 
# 1026|     r0_3(glval<EmptyStruct>) = VariableAddress[s]  : 
# 1026|     mu0_4(EmptyStruct)       = Uninitialized[s]    : &:r0_3
# 1027|     v0_5(void)               = NoOp                : 
# 1025|     v0_6(void)               = ReturnVoid          : 
# 1025|     v0_7(void)               = UnmodeledUse        : mu*
# 1025|     v0_8(void)               = AliasedUse          : ~mu0_2
# 1025|     v0_9(void)               = ExitFunction        : 

# 1029| void (lambda [] type at line 1029, col. 12)::(constructor)((lambda [] type at line 1029, col. 12)&&)
# 1029|   Block 0
# 1029|     v0_0(void)                                           = EnterFunction            : 
# 1029|     mu0_1(unknown)                                       = AliasedDefinition        : 
# 1029|     mu0_2(unknown)                                       = UnmodeledDefinition      : 
# 1029|     r0_3(glval<decltype([...](...){...})>)               = InitializeThis           : 
#-----|     r0_4(glval<lambda [] type at line 1029, col. 12 &&>) = VariableAddress[p#0]     : 
#-----|     mu0_5(lambda [] type at line 1029, col. 12 &&)       = InitializeParameter[p#0] : &:r0_4
# 1029|     v0_6(void)                                           = NoOp                     : 
# 1029|     v0_7(void)                                           = ReturnVoid               : 
# 1029|     v0_8(void)                                           = UnmodeledUse             : mu*
# 1029|     v0_9(void)                                           = AliasedUse               : ~mu0_2
# 1029|     v0_10(void)                                          = ExitFunction             : 

# 1029| void (lambda [] type at line 1029, col. 12)::operator()() const
# 1029|   Block 0
# 1029|     v0_0(void)                             = EnterFunction       : 
# 1029|     mu0_1(unknown)                         = AliasedDefinition   : 
# 1029|     mu0_2(unknown)                         = UnmodeledDefinition : 
# 1029|     r0_3(glval<decltype([...](...){...})>) = InitializeThis      : 
# 1029|     v0_4(void)                             = NoOp                : 
# 1029|     v0_5(void)                             = ReturnVoid          : 
# 1029|     v0_6(void)                             = UnmodeledUse        : mu*
# 1029|     v0_7(void)                             = AliasedUse          : ~mu0_2
# 1029|     v0_8(void)                             = ExitFunction        : 

# 1029| void(* (lambda [] type at line 1029, col. 12)::operator void (*)()() const)()
# 1029|   Block 0
# 1029|     v0_0(void)                             = EnterFunction            : 
# 1029|     mu0_1(unknown)                         = AliasedDefinition        : 
# 1029|     mu0_2(unknown)                         = UnmodeledDefinition      : 
# 1029|     r0_3(glval<decltype([...](...){...})>) = InitializeThis           : 
# 1029|     r0_4(glval<..(*)(..)>)                 = VariableAddress[#return] : 
# 1029|     r0_5(..(*)(..))                        = FunctionAddress[_FUN]    : 
# 1029|     mu0_6(..(*)(..))                       = Store                    : &:r0_4, r0_5
# 1029|     r0_7(glval<..(*)(..)>)                 = VariableAddress[#return] : 
# 1029|     v0_8(void)                             = ReturnValue              : &:r0_7, ~mu0_2
# 1029|     v0_9(void)                             = UnmodeledUse             : mu*
# 1029|     v0_10(void)                            = AliasedUse               : ~mu0_2
# 1029|     v0_11(void)                            = ExitFunction             : 

# 1031| void Lambda(int, String const&)
# 1031|   Block 0
# 1031|     v0_0(void)                                    = EnterFunction                          : 
# 1031|     mu0_1(unknown)                                = AliasedDefinition                      : 
# 1031|     mu0_2(unknown)                                = UnmodeledDefinition                    : 
# 1031|     r0_3(glval<int>)                              = VariableAddress[x]                     : 
# 1031|     mu0_4(int)                                    = InitializeParameter[x]                 : &:r0_3
# 1031|     r0_5(glval<String &>)                         = VariableAddress[s]                     : 
# 1031|     mu0_6(String &)                               = InitializeParameter[s]                 : &:r0_5
# 1032|     r0_7(glval<decltype([...](...){...})>)        = VariableAddress[lambda_empty]          : 
# 1032|     r0_8(glval<decltype([...](...){...})>)        = VariableAddress[#temp1032:23]          : 
# 1032|     mu0_9(decltype([...](...){...}))              = Uninitialized[#temp1032:23]            : &:r0_8
# 1032|     r0_10(decltype([...](...){...}))              = Load                                   : &:r0_8, ~mu0_2
# 1032|     mu0_11(decltype([...](...){...}))             = Store                                  : &:r0_7, r0_10
# 1033|     r0_12(char)                                   = Constant[65]                           : 
# 1034|     r0_13(glval<decltype([...](...){...})>)       = VariableAddress[lambda_ref]            : 
# 1034|     r0_14(glval<decltype([...](...){...})>)       = VariableAddress[#temp1034:21]          : 
# 1034|     mu0_15(decltype([...](...){...}))             = Uninitialized[#temp1034:21]            : &:r0_14
# 1034|     r0_16(glval<String &>)                        = FieldAddress[s]                        : r0_14
#-----|     r0_17(glval<String &>)                        = VariableAddress[s]                     : 
#-----|     r0_18(String &)                               = Load                                   : &:r0_17, ~mu0_2
# 1034|     r0_19(glval<String>)                          = CopyValue                              : r0_18
# 1034|     r0_20(String &)                               = CopyValue                              : r0_19
# 1034|     mu0_21(String &)                              = Store                                  : &:r0_16, r0_20
# 1034|     r0_22(glval<int &>)                           = FieldAddress[x]                        : r0_14
#-----|     r0_23(glval<int>)                             = VariableAddress[x]                     : 
#-----|     r0_24(int &)                                  = CopyValue                              : r0_23
#-----|     mu0_25(int &)                                 = Store                                  : &:r0_22, r0_24
# 1034|     r0_26(decltype([...](...){...}))              = Load                                   : &:r0_14, ~mu0_2
# 1034|     mu0_27(decltype([...](...){...}))             = Store                                  : &:r0_13, r0_26
# 1035|     r0_28(glval<decltype([...](...){...})>)       = VariableAddress[lambda_ref]            : 
# 1035|     r0_29(glval<decltype([...](...){...})>)       = Convert                                : r0_28
# 1035|     r0_30(glval<unknown>)                         = FunctionAddress[operator()]            : 
# 1035|     r0_31(float)                                  = Constant[1.0]                          : 
# 1035|     r0_32(char)                                   = Call                                   : func:r0_30, this:r0_29, 0:r0_31
# 1035|     mu0_33(unknown)                               = ^CallSideEffect                        : ~mu0_2
# 1035|     v0_34(void)                                   = ^BufferReadSideEffect[-1]              : &:r0_29, ~mu0_2
# 1035|     mu0_35(decltype([...](...){...}))             = ^IndirectMayWriteSideEffect[-1]        : &:r0_29
# 1036|     r0_36(glval<decltype([...](...){...})>)       = VariableAddress[lambda_val]            : 
# 1036|     mu0_37(decltype([...](...){...}))             = Uninitialized[lambda_val]              : &:r0_36
# 1036|     r0_38(glval<unknown>)                         = FunctionAddress[(constructor)]         : 
# 1036|     r0_39(glval<decltype([...](...){...})>)       = VariableAddress[#temp1036:21]          : 
# 1036|     mu0_40(decltype([...](...){...}))             = Uninitialized[#temp1036:21]            : &:r0_39
# 1036|     r0_41(glval<String>)                          = FieldAddress[s]                        : r0_39
#-----|     r0_42(glval<unknown>)                         = FunctionAddress[String]                : 
#-----|     v0_43(void)                                   = Call                                   : func:r0_42, this:r0_41
#-----|     mu0_44(unknown)                               = ^CallSideEffect                        : ~mu0_2
#-----|     mu0_45(String)                                = ^IndirectMayWriteSideEffect[-1]        : &:r0_41
# 1036|     r0_46(glval<int>)                             = FieldAddress[x]                        : r0_39
#-----|     r0_47(glval<int>)                             = VariableAddress[x]                     : 
#-----|     r0_48(int)                                    = Load                                   : &:r0_47, ~mu0_2
#-----|     mu0_49(int)                                   = Store                                  : &:r0_46, r0_48
# 1036|     r0_50(decltype([...](...){...}))              = Load                                   : &:r0_39, ~mu0_2
# 1036|     r0_51(lambda [] type at line 1036, col. 21 &) = CopyValue                              : r0_50
# 1036|     v0_52(void)                                   = Call                                   : func:r0_38, this:r0_36, 0:r0_51
# 1036|     mu0_53(unknown)                               = ^CallSideEffect                        : ~mu0_2
# 1036|     mu0_54(decltype([...](...){...}))             = ^IndirectMayWriteSideEffect[-1]        : &:r0_36
# 1036|     v0_55(void)                                   = ^BufferReadSideEffect[0]               : &:r0_51, ~mu0_2
# 1036|     mu0_56(unknown)                               = ^BufferMayWriteSideEffect[0]           : &:r0_51
# 1037|     r0_57(glval<decltype([...](...){...})>)       = VariableAddress[lambda_val]            : 
# 1037|     r0_58(glval<decltype([...](...){...})>)       = Convert                                : r0_57
# 1037|     r0_59(glval<unknown>)                         = FunctionAddress[operator()]            : 
# 1037|     r0_60(float)                                  = Constant[2.0]                          : 
# 1037|     r0_61(char)                                   = Call                                   : func:r0_59, this:r0_58, 0:r0_60
# 1037|     mu0_62(unknown)                               = ^CallSideEffect                        : ~mu0_2
# 1037|     v0_63(void)                                   = ^BufferReadSideEffect[-1]              : &:r0_58, ~mu0_2
# 1037|     mu0_64(decltype([...](...){...}))             = ^IndirectMayWriteSideEffect[-1]        : &:r0_58
# 1038|     r0_65(glval<decltype([...](...){...})>)       = VariableAddress[lambda_ref_explicit]   : 
# 1038|     r0_66(glval<decltype([...](...){...})>)       = VariableAddress[#temp1038:30]          : 
# 1038|     mu0_67(decltype([...](...){...}))             = Uninitialized[#temp1038:30]            : &:r0_66
# 1038|     r0_68(glval<String &>)                        = FieldAddress[s]                        : r0_66
# 1038|     r0_69(glval<String &>)                        = VariableAddress[s]                     : 
# 1038|     r0_70(String &)                               = Load                                   : &:r0_69, ~mu0_2
# 1038|     r0_71(glval<String>)                          = CopyValue                              : r0_70
# 1038|     r0_72(String &)                               = CopyValue                              : r0_71
# 1038|     mu0_73(String &)                              = Store                                  : &:r0_68, r0_72
# 1038|     r0_74(decltype([...](...){...}))              = Load                                   : &:r0_66, ~mu0_2
# 1038|     mu0_75(decltype([...](...){...}))             = Store                                  : &:r0_65, r0_74
# 1039|     r0_76(glval<decltype([...](...){...})>)       = VariableAddress[lambda_ref_explicit]   : 
# 1039|     r0_77(glval<decltype([...](...){...})>)       = Convert                                : r0_76
# 1039|     r0_78(glval<unknown>)                         = FunctionAddress[operator()]            : 
# 1039|     r0_79(float)                                  = Constant[3.0]                          : 
# 1039|     r0_80(char)                                   = Call                                   : func:r0_78, this:r0_77, 0:r0_79
# 1039|     mu0_81(unknown)                               = ^CallSideEffect                        : ~mu0_2
# 1039|     v0_82(void)                                   = ^BufferReadSideEffect[-1]              : &:r0_77, ~mu0_2
# 1039|     mu0_83(decltype([...](...){...}))             = ^IndirectMayWriteSideEffect[-1]        : &:r0_77
# 1040|     r0_84(glval<decltype([...](...){...})>)       = VariableAddress[lambda_val_explicit]   : 
# 1040|     mu0_85(decltype([...](...){...}))             = Uninitialized[lambda_val_explicit]     : &:r0_84
# 1040|     r0_86(glval<unknown>)                         = FunctionAddress[(constructor)]         : 
# 1040|     r0_87(glval<decltype([...](...){...})>)       = VariableAddress[#temp1040:30]          : 
# 1040|     mu0_88(decltype([...](...){...}))             = Uninitialized[#temp1040:30]            : &:r0_87
# 1040|     r0_89(glval<String>)                          = FieldAddress[s]                        : r0_87
#-----|     r0_90(glval<unknown>)                         = FunctionAddress[String]                : 
#-----|     v0_91(void)                                   = Call                                   : func:r0_90, this:r0_89
#-----|     mu0_92(unknown)                               = ^CallSideEffect                        : ~mu0_2
#-----|     mu0_93(String)                                = ^IndirectMayWriteSideEffect[-1]        : &:r0_89
# 1040|     r0_94(decltype([...](...){...}))              = Load                                   : &:r0_87, ~mu0_2
# 1040|     r0_95(lambda [] type at line 1040, col. 30 &) = CopyValue                              : r0_94
# 1040|     v0_96(void)                                   = Call                                   : func:r0_86, this:r0_84, 0:r0_95
# 1040|     mu0_97(unknown)                               = ^CallSideEffect                        : ~mu0_2
# 1040|     mu0_98(decltype([...](...){...}))             = ^IndirectMayWriteSideEffect[-1]        : &:r0_84
# 1040|     v0_99(void)                                   = ^BufferReadSideEffect[0]               : &:r0_95, ~mu0_2
# 1040|     mu0_100(unknown)                              = ^BufferMayWriteSideEffect[0]           : &:r0_95
# 1041|     r0_101(glval<decltype([...](...){...})>)      = VariableAddress[lambda_val_explicit]   : 
# 1041|     r0_102(glval<decltype([...](...){...})>)      = Convert                                : r0_101
# 1041|     r0_103(glval<unknown>)                        = FunctionAddress[operator()]            : 
# 1041|     r0_104(float)                                 = Constant[4.0]                          : 
# 1041|     r0_105(char)                                  = Call                                   : func:r0_103, this:r0_102, 0:r0_104
# 1041|     mu0_106(unknown)                              = ^CallSideEffect                        : ~mu0_2
# 1041|     v0_107(void)                                  = ^BufferReadSideEffect[-1]              : &:r0_102, ~mu0_2
# 1041|     mu0_108(decltype([...](...){...}))            = ^IndirectMayWriteSideEffect[-1]        : &:r0_102
# 1042|     r0_109(glval<decltype([...](...){...})>)      = VariableAddress[lambda_mixed_explicit] : 
# 1042|     r0_110(glval<decltype([...](...){...})>)      = VariableAddress[#temp1042:32]          : 
# 1042|     mu0_111(decltype([...](...){...}))            = Uninitialized[#temp1042:32]            : &:r0_110
# 1042|     r0_112(glval<String &>)                       = FieldAddress[s]                        : r0_110
# 1042|     r0_113(glval<String &>)                       = VariableAddress[s]                     : 
# 1042|     r0_114(String &)                              = Load                                   : &:r0_113, ~mu0_2
# 1042|     r0_115(glval<String>)                         = CopyValue                              : r0_114
# 1042|     r0_116(String &)                              = CopyValue                              : r0_115
# 1042|     mu0_117(String &)                             = Store                                  : &:r0_112, r0_116
# 1042|     r0_118(glval<int>)                            = FieldAddress[x]                        : r0_110
# 1042|     r0_119(glval<int>)                            = VariableAddress[x]                     : 
# 1042|     r0_120(int)                                   = Load                                   : &:r0_119, ~mu0_2
# 1042|     mu0_121(int)                                  = Store                                  : &:r0_118, r0_120
# 1042|     r0_122(decltype([...](...){...}))             = Load                                   : &:r0_110, ~mu0_2
# 1042|     mu0_123(decltype([...](...){...}))            = Store                                  : &:r0_109, r0_122
# 1043|     r0_124(glval<decltype([...](...){...})>)      = VariableAddress[lambda_mixed_explicit] : 
# 1043|     r0_125(glval<decltype([...](...){...})>)      = Convert                                : r0_124
# 1043|     r0_126(glval<unknown>)                        = FunctionAddress[operator()]            : 
# 1043|     r0_127(float)                                 = Constant[5.0]                          : 
# 1043|     r0_128(char)                                  = Call                                   : func:r0_126, this:r0_125, 0:r0_127
# 1043|     mu0_129(unknown)                              = ^CallSideEffect                        : ~mu0_2
# 1043|     v0_130(void)                                  = ^BufferReadSideEffect[-1]              : &:r0_125, ~mu0_2
# 1043|     mu0_131(decltype([...](...){...}))            = ^IndirectMayWriteSideEffect[-1]        : &:r0_125
# 1044|     r0_132(glval<int>)                            = VariableAddress[r]                     : 
# 1044|     r0_133(glval<int>)                            = VariableAddress[x]                     : 
# 1044|     r0_134(int)                                   = Load                                   : &:r0_133, ~mu0_2
# 1044|     r0_135(int)                                   = Constant[1]                            : 
# 1044|     r0_136(int)                                   = Sub                                    : r0_134, r0_135
# 1044|     mu0_137(int)                                  = Store                                  : &:r0_132, r0_136
# 1045|     r0_138(glval<decltype([...](...){...})>)      = VariableAddress[lambda_inits]          : 
# 1045|     r0_139(glval<decltype([...](...){...})>)      = VariableAddress[#temp1045:23]          : 
# 1045|     mu0_140(decltype([...](...){...}))            = Uninitialized[#temp1045:23]            : &:r0_139
# 1045|     r0_141(glval<String &>)                       = FieldAddress[s]                        : r0_139
# 1045|     r0_142(glval<String &>)                       = VariableAddress[s]                     : 
# 1045|     r0_143(String &)                              = Load                                   : &:r0_142, ~mu0_2
# 1045|     r0_144(glval<String>)                         = CopyValue                              : r0_143
# 1045|     r0_145(String &)                              = CopyValue                              : r0_144
# 1045|     mu0_146(String &)                             = Store                                  : &:r0_141, r0_145
# 1045|     r0_147(glval<int>)                            = FieldAddress[x]                        : r0_139
# 1045|     r0_148(glval<int>)                            = VariableAddress[x]                     : 
# 1045|     r0_149(int)                                   = Load                                   : &:r0_148, ~mu0_2
# 1045|     mu0_150(int)                                  = Store                                  : &:r0_147, r0_149
# 1045|     r0_151(glval<int>)                            = FieldAddress[i]                        : r0_139
# 1045|     r0_152(glval<int>)                            = VariableAddress[x]                     : 
# 1045|     r0_153(int)                                   = Load                                   : &:r0_152, ~mu0_2
# 1045|     r0_154(int)                                   = Constant[1]                            : 
# 1045|     r0_155(int)                                   = Add                                    : r0_153, r0_154
# 1045|     mu0_156(int)                                  = Store                                  : &:r0_151, r0_155
# 1045|     r0_157(glval<int &>)                          = FieldAddress[j]                        : r0_139
# 1045|     r0_158(glval<int>)                            = VariableAddress[r]                     : 
# 1045|     r0_159(int &)                                 = CopyValue                              : r0_158
# 1045|     mu0_160(int &)                                = Store                                  : &:r0_157, r0_159
# 1045|     r0_161(decltype([...](...){...}))             = Load                                   : &:r0_139, ~mu0_2
# 1045|     mu0_162(decltype([...](...){...}))            = Store                                  : &:r0_138, r0_161
# 1046|     r0_163(glval<decltype([...](...){...})>)      = VariableAddress[lambda_inits]          : 
# 1046|     r0_164(glval<decltype([...](...){...})>)      = Convert                                : r0_163
# 1046|     r0_165(glval<unknown>)                        = FunctionAddress[operator()]            : 
# 1046|     r0_166(float)                                 = Constant[6.0]                          : 
# 1046|     r0_167(char)                                  = Call                                   : func:r0_165, this:r0_164, 0:r0_166
# 1046|     mu0_168(unknown)                              = ^CallSideEffect                        : ~mu0_2
# 1046|     v0_169(void)                                  = ^BufferReadSideEffect[-1]              : &:r0_164, ~mu0_2
# 1046|     mu0_170(decltype([...](...){...}))            = ^IndirectMayWriteSideEffect[-1]        : &:r0_164
# 1047|     v0_171(void)                                  = NoOp                                   : 
# 1031|     v0_172(void)                                  = ReturnVoid                             : 
# 1031|     v0_173(void)                                  = UnmodeledUse                           : mu*
# 1031|     v0_174(void)                                  = AliasedUse                             : ~mu0_2
# 1031|     v0_175(void)                                  = ExitFunction                           : 

# 1032| void (void Lambda(int, String const&))::(lambda [] type at line 1032, col. 23)::(constructor)((void Lambda(int, String const&))::(lambda [] type at line 1032, col. 23)&&)
# 1032|   Block 0
# 1032|     v0_0(void)                                           = EnterFunction            : 
# 1032|     mu0_1(unknown)                                       = AliasedDefinition        : 
# 1032|     mu0_2(unknown)                                       = UnmodeledDefinition      : 
# 1032|     r0_3(glval<decltype([...](...){...})>)               = InitializeThis           : 
#-----|     r0_4(glval<lambda [] type at line 1032, col. 23 &&>) = VariableAddress[p#0]     : 
#-----|     mu0_5(lambda [] type at line 1032, col. 23 &&)       = InitializeParameter[p#0] : &:r0_4
# 1032|     v0_6(void)                                           = NoOp                     : 
# 1032|     v0_7(void)                                           = ReturnVoid               : 
# 1032|     v0_8(void)                                           = UnmodeledUse             : mu*
# 1032|     v0_9(void)                                           = AliasedUse               : ~mu0_2
# 1032|     v0_10(void)                                          = ExitFunction             : 

# 1032| char (void Lambda(int, String const&))::(lambda [] type at line 1032, col. 23)::operator()(float) const
# 1032|   Block 0
# 1032|     v0_0(void)                             = EnterFunction            : 
# 1032|     mu0_1(unknown)                         = AliasedDefinition        : 
# 1032|     mu0_2(unknown)                         = UnmodeledDefinition      : 
# 1032|     r0_3(glval<decltype([...](...){...})>) = InitializeThis           : 
# 1032|     r0_4(glval<float>)                     = VariableAddress[f]       : 
# 1032|     mu0_5(float)                           = InitializeParameter[f]   : &:r0_4
# 1032|     r0_6(glval<char>)                      = VariableAddress[#return] : 
# 1032|     r0_7(char)                             = Constant[65]             : 
# 1032|     mu0_8(char)                            = Store                    : &:r0_6, r0_7
# 1032|     r0_9(glval<char>)                      = VariableAddress[#return] : 
# 1032|     v0_10(void)                            = ReturnValue              : &:r0_9, ~mu0_2
# 1032|     v0_11(void)                            = UnmodeledUse             : mu*
# 1032|     v0_12(void)                            = AliasedUse               : ~mu0_2
# 1032|     v0_13(void)                            = ExitFunction             : 

# 1032| char(* (void Lambda(int, String const&))::(lambda [] type at line 1032, col. 23)::operator char (*)(float)() const)(float)
# 1032|   Block 0
# 1032|     v0_0(void)                             = EnterFunction            : 
# 1032|     mu0_1(unknown)                         = AliasedDefinition        : 
# 1032|     mu0_2(unknown)                         = UnmodeledDefinition      : 
# 1032|     r0_3(glval<decltype([...](...){...})>) = InitializeThis           : 
# 1032|     r0_4(glval<..(*)(..)>)                 = VariableAddress[#return] : 
# 1032|     r0_5(..(*)(..))                        = FunctionAddress[_FUN]    : 
# 1032|     mu0_6(..(*)(..))                       = Store                    : &:r0_4, r0_5
# 1032|     r0_7(glval<..(*)(..)>)                 = VariableAddress[#return] : 
# 1032|     v0_8(void)                             = ReturnValue              : &:r0_7, ~mu0_2
# 1032|     v0_9(void)                             = UnmodeledUse             : mu*
# 1032|     v0_10(void)                            = AliasedUse               : ~mu0_2
# 1032|     v0_11(void)                            = ExitFunction             : 

# 1034| char (void Lambda(int, String const&))::(lambda [] type at line 1034, col. 21)::operator()(float) const
# 1034|   Block 0
# 1034|     v0_0(void)                                    = EnterFunction                   : 
# 1034|     mu0_1(unknown)                                = AliasedDefinition               : 
# 1034|     mu0_2(unknown)                                = UnmodeledDefinition             : 
# 1034|     r0_3(glval<decltype([...](...){...})>)        = InitializeThis                  : 
# 1034|     r0_4(glval<float>)                            = VariableAddress[f]              : 
# 1034|     mu0_5(float)                                  = InitializeParameter[f]          : &:r0_4
# 1034|     r0_6(glval<char>)                             = VariableAddress[#return]        : 
#-----|     r0_7(lambda [] type at line 1034, col. 21 *)  = CopyValue                       : r0_3
#-----|     r0_8(glval<String &>)                         = FieldAddress[s]                 : r0_7
#-----|     r0_9(String &)                                = Load                            : &:r0_8, ~mu0_2
# 1034|     r0_10(glval<String>)                          = CopyValue                       : r0_9
# 1034|     r0_11(glval<unknown>)                         = FunctionAddress[c_str]          : 
# 1034|     r0_12(char *)                                 = Call                            : func:r0_11, this:r0_10
# 1034|     mu0_13(unknown)                               = ^CallSideEffect                 : ~mu0_2
# 1034|     v0_14(void)                                   = ^BufferReadSideEffect[-1]       : &:r0_10, ~mu0_2
# 1034|     mu0_15(String)                                = ^IndirectMayWriteSideEffect[-1] : &:r0_10
#-----|     r0_16(lambda [] type at line 1034, col. 21 *) = CopyValue                       : r0_3
#-----|     r0_17(glval<int &>)                           = FieldAddress[x]                 : r0_16
#-----|     r0_18(int &)                                  = Load                            : &:r0_17, ~mu0_2
# 1034|     r0_19(int)                                    = Load                            : &:r0_18, ~mu0_2
# 1034|     r0_20(glval<char>)                            = PointerAdd[1]                   : r0_12, r0_19
# 1034|     r0_21(char)                                   = Load                            : &:r0_20, ~mu0_2
# 1034|     mu0_22(char)                                  = Store                           : &:r0_6, r0_21
# 1034|     r0_23(glval<char>)                            = VariableAddress[#return]        : 
# 1034|     v0_24(void)                                   = ReturnValue                     : &:r0_23, ~mu0_2
# 1034|     v0_25(void)                                   = UnmodeledUse                    : mu*
# 1034|     v0_26(void)                                   = AliasedUse                      : ~mu0_2
# 1034|     v0_27(void)                                   = ExitFunction                    : 

# 1036| void (void Lambda(int, String const&))::(lambda [] type at line 1036, col. 21)::~<unnamed>()
# 1036|   Block 0
# 1036|     v0_0(void)                             = EnterFunction            : 
# 1036|     mu0_1(unknown)                         = AliasedDefinition        : 
# 1036|     mu0_2(unknown)                         = UnmodeledDefinition      : 
# 1036|     r0_3(glval<decltype([...](...){...})>) = InitializeThis           : 
#-----|     v0_4(void)                             = NoOp                     : 
# 1036|     r0_5(glval<String>)                    = FieldAddress[s]          : r0_3
# 1036|     r0_6(glval<unknown>)                   = FunctionAddress[~String] : 
# 1036|     v0_7(void)                             = Call                     : func:r0_6, this:r0_5
# 1036|     mu0_8(unknown)                         = ^CallSideEffect          : ~mu0_2
# 1036|     v0_9(void)                             = ReturnVoid               : 
# 1036|     v0_10(void)                            = UnmodeledUse             : mu*
# 1036|     v0_11(void)                            = AliasedUse               : ~mu0_2
# 1036|     v0_12(void)                            = ExitFunction             : 

# 1036| char (void Lambda(int, String const&))::(lambda [] type at line 1036, col. 21)::operator()(float) const
# 1036|   Block 0
# 1036|     v0_0(void)                                    = EnterFunction                   : 
# 1036|     mu0_1(unknown)                                = AliasedDefinition               : 
# 1036|     mu0_2(unknown)                                = UnmodeledDefinition             : 
# 1036|     r0_3(glval<decltype([...](...){...})>)        = InitializeThis                  : 
# 1036|     r0_4(glval<float>)                            = VariableAddress[f]              : 
# 1036|     mu0_5(float)                                  = InitializeParameter[f]          : &:r0_4
# 1036|     r0_6(glval<char>)                             = VariableAddress[#return]        : 
#-----|     r0_7(lambda [] type at line 1036, col. 21 *)  = CopyValue                       : r0_3
#-----|     r0_8(glval<String>)                           = FieldAddress[s]                 : r0_7
# 1036|     r0_9(glval<unknown>)                          = FunctionAddress[c_str]          : 
# 1036|     r0_10(char *)                                 = Call                            : func:r0_9, this:r0_8
# 1036|     mu0_11(unknown)                               = ^CallSideEffect                 : ~mu0_2
#-----|     v0_12(void)                                   = ^BufferReadSideEffect[-1]       : &:r0_8, ~mu0_2
#-----|     mu0_13(String)                                = ^IndirectMayWriteSideEffect[-1] : &:r0_8
#-----|     r0_14(lambda [] type at line 1036, col. 21 *) = CopyValue                       : r0_3
#-----|     r0_15(glval<int>)                             = FieldAddress[x]                 : r0_14
#-----|     r0_16(int)                                    = Load                            : &:r0_15, ~mu0_2
# 1036|     r0_17(glval<char>)                            = PointerAdd[1]                   : r0_10, r0_16
# 1036|     r0_18(char)                                   = Load                            : &:r0_17, ~mu0_2
# 1036|     mu0_19(char)                                  = Store                           : &:r0_6, r0_18
# 1036|     r0_20(glval<char>)                            = VariableAddress[#return]        : 
# 1036|     v0_21(void)                                   = ReturnValue                     : &:r0_20, ~mu0_2
# 1036|     v0_22(void)                                   = UnmodeledUse                    : mu*
# 1036|     v0_23(void)                                   = AliasedUse                      : ~mu0_2
# 1036|     v0_24(void)                                   = ExitFunction                    : 

# 1038| char (void Lambda(int, String const&))::(lambda [] type at line 1038, col. 30)::operator()(float) const
# 1038|   Block 0
# 1038|     v0_0(void)                                   = EnterFunction                   : 
# 1038|     mu0_1(unknown)                               = AliasedDefinition               : 
# 1038|     mu0_2(unknown)                               = UnmodeledDefinition             : 
# 1038|     r0_3(glval<decltype([...](...){...})>)       = InitializeThis                  : 
# 1038|     r0_4(glval<float>)                           = VariableAddress[f]              : 
# 1038|     mu0_5(float)                                 = InitializeParameter[f]          : &:r0_4
# 1038|     r0_6(glval<char>)                            = VariableAddress[#return]        : 
#-----|     r0_7(lambda [] type at line 1038, col. 30 *) = CopyValue                       : r0_3
#-----|     r0_8(glval<String &>)                        = FieldAddress[s]                 : r0_7
#-----|     r0_9(String &)                               = Load                            : &:r0_8, ~mu0_2
# 1038|     r0_10(glval<String>)                         = CopyValue                       : r0_9
# 1038|     r0_11(glval<unknown>)                        = FunctionAddress[c_str]          : 
# 1038|     r0_12(char *)                                = Call                            : func:r0_11, this:r0_10
# 1038|     mu0_13(unknown)                              = ^CallSideEffect                 : ~mu0_2
# 1038|     v0_14(void)                                  = ^BufferReadSideEffect[-1]       : &:r0_10, ~mu0_2
# 1038|     mu0_15(String)                               = ^IndirectMayWriteSideEffect[-1] : &:r0_10
# 1038|     r0_16(int)                                   = Constant[0]                     : 
# 1038|     r0_17(glval<char>)                           = PointerAdd[1]                   : r0_12, r0_16
# 1038|     r0_18(char)                                  = Load                            : &:r0_17, ~mu0_2
# 1038|     mu0_19(char)                                 = Store                           : &:r0_6, r0_18
# 1038|     r0_20(glval<char>)                           = VariableAddress[#return]        : 
# 1038|     v0_21(void)                                  = ReturnValue                     : &:r0_20, ~mu0_2
# 1038|     v0_22(void)                                  = UnmodeledUse                    : mu*
# 1038|     v0_23(void)                                  = AliasedUse                      : ~mu0_2
# 1038|     v0_24(void)                                  = ExitFunction                    : 

# 1040| void (void Lambda(int, String const&))::(lambda [] type at line 1040, col. 30)::(constructor)((void Lambda(int, String const&))::(lambda [] type at line 1040, col. 30)&&)
# 1040|   Block 0
# 1040|     v0_0(void)                                           = EnterFunction                   : 
# 1040|     mu0_1(unknown)                                       = AliasedDefinition               : 
# 1040|     mu0_2(unknown)                                       = UnmodeledDefinition             : 
# 1040|     r0_3(glval<decltype([...](...){...})>)               = InitializeThis                  : 
#-----|     r0_4(glval<lambda [] type at line 1040, col. 30 &&>) = VariableAddress[p#0]            : 
#-----|     mu0_5(lambda [] type at line 1040, col. 30 &&)       = InitializeParameter[p#0]        : &:r0_4
# 1040|     r0_6(glval<String>)                                  = FieldAddress[s]                 : r0_3
# 1040|     r0_7(glval<unknown>)                                 = FunctionAddress[String]         : 
# 1040|     v0_8(void)                                           = Call                            : func:r0_7, this:r0_6
# 1040|     mu0_9(unknown)                                       = ^CallSideEffect                 : ~mu0_2
# 1040|     mu0_10(String)                                       = ^IndirectMayWriteSideEffect[-1] : &:r0_6
# 1040|     v0_11(void)                                          = NoOp                            : 
# 1040|     v0_12(void)                                          = ReturnVoid                      : 
# 1040|     v0_13(void)                                          = UnmodeledUse                    : mu*
# 1040|     v0_14(void)                                          = AliasedUse                      : ~mu0_2
# 1040|     v0_15(void)                                          = ExitFunction                    : 

# 1040| void (void Lambda(int, String const&))::(lambda [] type at line 1040, col. 30)::~<unnamed>()
# 1040|   Block 0
# 1040|     v0_0(void)                             = EnterFunction            : 
# 1040|     mu0_1(unknown)                         = AliasedDefinition        : 
# 1040|     mu0_2(unknown)                         = UnmodeledDefinition      : 
# 1040|     r0_3(glval<decltype([...](...){...})>) = InitializeThis           : 
#-----|     v0_4(void)                             = NoOp                     : 
# 1040|     r0_5(glval<String>)                    = FieldAddress[s]          : r0_3
# 1040|     r0_6(glval<unknown>)                   = FunctionAddress[~String] : 
# 1040|     v0_7(void)                             = Call                     : func:r0_6, this:r0_5
# 1040|     mu0_8(unknown)                         = ^CallSideEffect          : ~mu0_2
# 1040|     v0_9(void)                             = ReturnVoid               : 
# 1040|     v0_10(void)                            = UnmodeledUse             : mu*
# 1040|     v0_11(void)                            = AliasedUse               : ~mu0_2
# 1040|     v0_12(void)                            = ExitFunction             : 

# 1040| char (void Lambda(int, String const&))::(lambda [] type at line 1040, col. 30)::operator()(float) const
# 1040|   Block 0
# 1040|     v0_0(void)                                   = EnterFunction                   : 
# 1040|     mu0_1(unknown)                               = AliasedDefinition               : 
# 1040|     mu0_2(unknown)                               = UnmodeledDefinition             : 
# 1040|     r0_3(glval<decltype([...](...){...})>)       = InitializeThis                  : 
# 1040|     r0_4(glval<float>)                           = VariableAddress[f]              : 
# 1040|     mu0_5(float)                                 = InitializeParameter[f]          : &:r0_4
# 1040|     r0_6(glval<char>)                            = VariableAddress[#return]        : 
#-----|     r0_7(lambda [] type at line 1040, col. 30 *) = CopyValue                       : r0_3
#-----|     r0_8(glval<String>)                          = FieldAddress[s]                 : r0_7
# 1040|     r0_9(glval<unknown>)                         = FunctionAddress[c_str]          : 
# 1040|     r0_10(char *)                                = Call                            : func:r0_9, this:r0_8
# 1040|     mu0_11(unknown)                              = ^CallSideEffect                 : ~mu0_2
#-----|     v0_12(void)                                  = ^BufferReadSideEffect[-1]       : &:r0_8, ~mu0_2
#-----|     mu0_13(String)                               = ^IndirectMayWriteSideEffect[-1] : &:r0_8
# 1040|     r0_14(int)                                   = Constant[0]                     : 
# 1040|     r0_15(glval<char>)                           = PointerAdd[1]                   : r0_10, r0_14
# 1040|     r0_16(char)                                  = Load                            : &:r0_15, ~mu0_2
# 1040|     mu0_17(char)                                 = Store                           : &:r0_6, r0_16
# 1040|     r0_18(glval<char>)                           = VariableAddress[#return]        : 
# 1040|     v0_19(void)                                  = ReturnValue                     : &:r0_18, ~mu0_2
# 1040|     v0_20(void)                                  = UnmodeledUse                    : mu*
# 1040|     v0_21(void)                                  = AliasedUse                      : ~mu0_2
# 1040|     v0_22(void)                                  = ExitFunction                    : 

# 1042| char (void Lambda(int, String const&))::(lambda [] type at line 1042, col. 32)::operator()(float) const
# 1042|   Block 0
# 1042|     v0_0(void)                                    = EnterFunction                   : 
# 1042|     mu0_1(unknown)                                = AliasedDefinition               : 
# 1042|     mu0_2(unknown)                                = UnmodeledDefinition             : 
# 1042|     r0_3(glval<decltype([...](...){...})>)        = InitializeThis                  : 
# 1042|     r0_4(glval<float>)                            = VariableAddress[f]              : 
# 1042|     mu0_5(float)                                  = InitializeParameter[f]          : &:r0_4
# 1042|     r0_6(glval<char>)                             = VariableAddress[#return]        : 
#-----|     r0_7(lambda [] type at line 1042, col. 32 *)  = CopyValue                       : r0_3
#-----|     r0_8(glval<String &>)                         = FieldAddress[s]                 : r0_7
#-----|     r0_9(String &)                                = Load                            : &:r0_8, ~mu0_2
# 1042|     r0_10(glval<String>)                          = CopyValue                       : r0_9
# 1042|     r0_11(glval<unknown>)                         = FunctionAddress[c_str]          : 
# 1042|     r0_12(char *)                                 = Call                            : func:r0_11, this:r0_10
# 1042|     mu0_13(unknown)                               = ^CallSideEffect                 : ~mu0_2
# 1042|     v0_14(void)                                   = ^BufferReadSideEffect[-1]       : &:r0_10, ~mu0_2
# 1042|     mu0_15(String)                                = ^IndirectMayWriteSideEffect[-1] : &:r0_10
#-----|     r0_16(lambda [] type at line 1042, col. 32 *) = CopyValue                       : r0_3
#-----|     r0_17(glval<int>)                             = FieldAddress[x]                 : r0_16
#-----|     r0_18(int)                                    = Load                            : &:r0_17, ~mu0_2
# 1042|     r0_19(glval<char>)                            = PointerAdd[1]                   : r0_12, r0_18
# 1042|     r0_20(char)                                   = Load                            : &:r0_19, ~mu0_2
# 1042|     mu0_21(char)                                  = Store                           : &:r0_6, r0_20
# 1042|     r0_22(glval<char>)                            = VariableAddress[#return]        : 
# 1042|     v0_23(void)                                   = ReturnValue                     : &:r0_22, ~mu0_2
# 1042|     v0_24(void)                                   = UnmodeledUse                    : mu*
# 1042|     v0_25(void)                                   = AliasedUse                      : ~mu0_2
# 1042|     v0_26(void)                                   = ExitFunction                    : 

# 1045| char (void Lambda(int, String const&))::(lambda [] type at line 1045, col. 23)::operator()(float) const
# 1045|   Block 0
# 1045|     v0_0(void)                                    = EnterFunction                   : 
# 1045|     mu0_1(unknown)                                = AliasedDefinition               : 
# 1045|     mu0_2(unknown)                                = UnmodeledDefinition             : 
# 1045|     r0_3(glval<decltype([...](...){...})>)        = InitializeThis                  : 
# 1045|     r0_4(glval<float>)                            = VariableAddress[f]              : 
# 1045|     mu0_5(float)                                  = InitializeParameter[f]          : &:r0_4
# 1045|     r0_6(glval<char>)                             = VariableAddress[#return]        : 
#-----|     r0_7(lambda [] type at line 1045, col. 23 *)  = CopyValue                       : r0_3
#-----|     r0_8(glval<String &>)                         = FieldAddress[s]                 : r0_7
#-----|     r0_9(String &)                                = Load                            : &:r0_8, ~mu0_2
# 1045|     r0_10(glval<String>)                          = CopyValue                       : r0_9
# 1045|     r0_11(glval<unknown>)                         = FunctionAddress[c_str]          : 
# 1045|     r0_12(char *)                                 = Call                            : func:r0_11, this:r0_10
# 1045|     mu0_13(unknown)                               = ^CallSideEffect                 : ~mu0_2
# 1045|     v0_14(void)                                   = ^BufferReadSideEffect[-1]       : &:r0_10, ~mu0_2
# 1045|     mu0_15(String)                                = ^IndirectMayWriteSideEffect[-1] : &:r0_10
#-----|     r0_16(lambda [] type at line 1045, col. 23 *) = CopyValue                       : r0_3
#-----|     r0_17(glval<int>)                             = FieldAddress[x]                 : r0_16
#-----|     r0_18(int)                                    = Load                            : &:r0_17, ~mu0_2
#-----|     r0_19(lambda [] type at line 1045, col. 23 *) = CopyValue                       : r0_3
# 1045|     r0_20(glval<int>)                             = FieldAddress[i]                 : r0_19
# 1045|     r0_21(int)                                    = Load                            : &:r0_20, ~mu0_2
# 1045|     r0_22(int)                                    = Add                             : r0_18, r0_21
#-----|     r0_23(lambda [] type at line 1045, col. 23 *) = CopyValue                       : r0_3
# 1045|     r0_24(glval<int &>)                           = FieldAddress[j]                 : r0_23
# 1045|     r0_25(int &)                                  = Load                            : &:r0_24, ~mu0_2
# 1045|     r0_26(int)                                    = Load                            : &:r0_25, ~mu0_2
# 1045|     r0_27(int)                                    = Sub                             : r0_22, r0_26
# 1045|     r0_28(glval<char>)                            = PointerAdd[1]                   : r0_12, r0_27
# 1045|     r0_29(char)                                   = Load                            : &:r0_28, ~mu0_2
# 1045|     mu0_30(char)                                  = Store                           : &:r0_6, r0_29
# 1045|     r0_31(glval<char>)                            = VariableAddress[#return]        : 
# 1045|     v0_32(void)                                   = ReturnValue                     : &:r0_31, ~mu0_2
# 1045|     v0_33(void)                                   = UnmodeledUse                    : mu*
# 1045|     v0_34(void)                                   = AliasedUse                      : ~mu0_2
# 1045|     v0_35(void)                                   = ExitFunction                    : 

# 1068| void RangeBasedFor(vector<int> const&)
# 1068|   Block 0
# 1068|     v0_0(void)                  = EnterFunction                   : 
# 1068|     mu0_1(unknown)              = AliasedDefinition               : 
# 1068|     mu0_2(unknown)              = UnmodeledDefinition             : 
# 1068|     r0_3(glval<vector<int> &>)  = VariableAddress[v]              : 
# 1068|     mu0_4(vector<int> &)        = InitializeParameter[v]          : &:r0_3
# 1069|     r0_5(glval<vector<int> &>)  = VariableAddress[(__range)]      : 
# 1069|     r0_6(glval<vector<int> &>)  = VariableAddress[v]              : 
# 1069|     r0_7(vector<int> &)         = Load                            : &:r0_6, ~mu0_2
# 1069|     r0_8(glval<vector<int>>)    = CopyValue                       : r0_7
# 1069|     r0_9(vector<int> &)         = CopyValue                       : r0_8
# 1069|     mu0_10(vector<int> &)       = Store                           : &:r0_5, r0_9
# 1069|     r0_11(glval<iterator>)      = VariableAddress[(__begin)]      : 
#-----|     r0_12(glval<vector<int> &>) = VariableAddress[(__range)]      : 
#-----|     r0_13(vector<int> &)        = Load                            : &:r0_12, ~mu0_2
#-----|     r0_14(glval<vector<int>>)   = CopyValue                       : r0_13
# 1069|     r0_15(glval<unknown>)       = FunctionAddress[begin]          : 
# 1069|     r0_16(iterator)             = Call                            : func:r0_15, this:r0_14
# 1069|     mu0_17(unknown)             = ^CallSideEffect                 : ~mu0_2
#-----|     v0_18(void)                 = ^BufferReadSideEffect[-1]       : &:r0_14, ~mu0_2
#-----|     mu0_19(vector<int>)         = ^IndirectMayWriteSideEffect[-1] : &:r0_14
# 1069|     mu0_20(iterator)            = Store                           : &:r0_11, r0_16
# 1069|     r0_21(glval<iterator>)      = VariableAddress[(__end)]        : 
#-----|     r0_22(glval<vector<int> &>) = VariableAddress[(__range)]      : 
#-----|     r0_23(vector<int> &)        = Load                            : &:r0_22, ~mu0_2
#-----|     r0_24(glval<vector<int>>)   = CopyValue                       : r0_23
# 1069|     r0_25(glval<unknown>)       = FunctionAddress[end]            : 
# 1069|     r0_26(iterator)             = Call                            : func:r0_25, this:r0_24
# 1069|     mu0_27(unknown)             = ^CallSideEffect                 : ~mu0_2
#-----|     v0_28(void)                 = ^BufferReadSideEffect[-1]       : &:r0_24, ~mu0_2
#-----|     mu0_29(vector<int>)         = ^IndirectMayWriteSideEffect[-1] : &:r0_24
# 1069|     mu0_30(iterator)            = Store                           : &:r0_21, r0_26
#-----|   Goto -> Block 6

#-----|   Block 1
#-----|     r1_0(glval<iterator>) = VariableAddress[(__begin)]      : 
#-----|     r1_1(glval<iterator>) = Convert                         : r1_0
# 1075|     r1_2(glval<unknown>)  = FunctionAddress[operator!=]     : 
#-----|     r1_3(glval<iterator>) = VariableAddress[(__end)]        : 
#-----|     r1_4(iterator)        = Load                            : &:r1_3, ~mu0_2
# 1075|     r1_5(bool)            = Call                            : func:r1_2, this:r1_1, 0:r1_4
# 1075|     mu1_6(unknown)        = ^CallSideEffect                 : ~mu0_2
#-----|     v1_7(void)            = ^BufferReadSideEffect[-1]       : &:r1_1, ~mu0_2
#-----|     mu1_8(iterator)       = ^IndirectMayWriteSideEffect[-1] : &:r1_1
# 1075|     v1_9(void)            = ConditionalBranch               : r1_5
#-----|   False -> Block 5
#-----|   True -> Block 3

#-----|   Block 2
#-----|     r2_0(glval<iterator>) = VariableAddress[(__begin)]      : 
# 1075|     r2_1(glval<unknown>)  = FunctionAddress[operator++]     : 
# 1075|     r2_2(iterator &)      = Call                            : func:r2_1, this:r2_0
# 1075|     mu2_3(unknown)        = ^CallSideEffect                 : ~mu0_2
#-----|     v2_4(void)            = ^BufferReadSideEffect[-1]       : &:r2_0, ~mu0_2
#-----|     mu2_5(iterator)       = ^IndirectMayWriteSideEffect[-1] : &:r2_0
# 1075|     r2_6(glval<iterator>) = CopyValue                       : r2_2
#-----|   Goto (back edge) -> Block 1

# 1075|   Block 3
# 1075|     r3_0(glval<int &>)    = VariableAddress[e]              : 
#-----|     r3_1(glval<iterator>) = VariableAddress[(__begin)]      : 
#-----|     r3_2(glval<iterator>) = Convert                         : r3_1
# 1075|     r3_3(glval<unknown>)  = FunctionAddress[operator*]      : 
# 1075|     r3_4(int &)           = Call                            : func:r3_3, this:r3_2
# 1075|     mu3_5(unknown)        = ^CallSideEffect                 : ~mu0_2
#-----|     v3_6(void)            = ^BufferReadSideEffect[-1]       : &:r3_2, ~mu0_2
#-----|     mu3_7(iterator)       = ^IndirectMayWriteSideEffect[-1] : &:r3_2
# 1075|     r3_8(glval<int>)      = CopyValue                       : r3_4
# 1075|     r3_9(glval<int>)      = Convert                         : r3_8
# 1075|     r3_10(int &)          = CopyValue                       : r3_9
# 1075|     mu3_11(int &)         = Store                           : &:r3_0, r3_10
# 1076|     r3_12(glval<int &>)   = VariableAddress[e]              : 
# 1076|     r3_13(int &)          = Load                            : &:r3_12, ~mu0_2
# 1076|     r3_14(int)            = Load                            : &:r3_13, ~mu0_2
# 1076|     r3_15(int)            = Constant[5]                     : 
# 1076|     r3_16(bool)           = CompareLT                       : r3_14, r3_15
# 1076|     v3_17(void)           = ConditionalBranch               : r3_16
#-----|   False -> Block 2
#-----|   True -> Block 4

# 1077|   Block 4
# 1077|     v4_0(void) = NoOp : 
#-----|   Goto -> Block 5

# 1079|   Block 5
# 1079|     v5_0(void) = NoOp         : 
# 1080|     v5_1(void) = NoOp         : 
# 1068|     v5_2(void) = ReturnVoid   : 
# 1068|     v5_3(void) = UnmodeledUse : mu*
# 1068|     v5_4(void) = AliasedUse   : ~mu0_2
# 1068|     v5_5(void) = ExitFunction : 

#-----|   Block 6
#-----|     r6_0(glval<iterator>) = VariableAddress[(__begin)]      : 
#-----|     r6_1(glval<iterator>) = Convert                         : r6_0
# 1069|     r6_2(glval<unknown>)  = FunctionAddress[operator!=]     : 
#-----|     r6_3(glval<iterator>) = VariableAddress[(__end)]        : 
#-----|     r6_4(iterator)        = Load                            : &:r6_3, ~mu0_2
# 1069|     r6_5(bool)            = Call                            : func:r6_2, this:r6_1, 0:r6_4
# 1069|     mu6_6(unknown)        = ^CallSideEffect                 : ~mu0_2
#-----|     v6_7(void)            = ^BufferReadSideEffect[-1]       : &:r6_1, ~mu0_2
#-----|     mu6_8(iterator)       = ^IndirectMayWriteSideEffect[-1] : &:r6_1
# 1069|     v6_9(void)            = ConditionalBranch               : r6_5
#-----|   False -> Block 10
#-----|   True -> Block 7

# 1069|   Block 7
# 1069|     r7_0(glval<int>)      = VariableAddress[e]              : 
#-----|     r7_1(glval<iterator>) = VariableAddress[(__begin)]      : 
#-----|     r7_2(glval<iterator>) = Convert                         : r7_1
# 1069|     r7_3(glval<unknown>)  = FunctionAddress[operator*]      : 
# 1069|     r7_4(int &)           = Call                            : func:r7_3, this:r7_2
# 1069|     mu7_5(unknown)        = ^CallSideEffect                 : ~mu0_2
#-----|     v7_6(void)            = ^BufferReadSideEffect[-1]       : &:r7_2, ~mu0_2
#-----|     mu7_7(iterator)       = ^IndirectMayWriteSideEffect[-1] : &:r7_2
# 1069|     r7_8(int)             = Load                            : &:r7_4, ~mu0_2
# 1069|     mu7_9(int)            = Store                           : &:r7_0, r7_8
# 1070|     r7_10(glval<int>)     = VariableAddress[e]              : 
# 1070|     r7_11(int)            = Load                            : &:r7_10, ~mu0_2
# 1070|     r7_12(int)            = Constant[0]                     : 
# 1070|     r7_13(bool)           = CompareGT                       : r7_11, r7_12
# 1070|     v7_14(void)           = ConditionalBranch               : r7_13
#-----|   False -> Block 9
#-----|   True -> Block 8

# 1071|   Block 8
# 1071|     v8_0(void) = NoOp : 
#-----|   Goto -> Block 9

# 1069|   Block 9
# 1069|     v9_0(void)            = NoOp                            : 
#-----|     r9_1(glval<iterator>) = VariableAddress[(__begin)]      : 
# 1069|     r9_2(glval<unknown>)  = FunctionAddress[operator++]     : 
# 1069|     r9_3(iterator &)      = Call                            : func:r9_2, this:r9_1
# 1069|     mu9_4(unknown)        = ^CallSideEffect                 : ~mu0_2
#-----|     v9_5(void)            = ^BufferReadSideEffect[-1]       : &:r9_1, ~mu0_2
#-----|     mu9_6(iterator)       = ^IndirectMayWriteSideEffect[-1] : &:r9_1
# 1069|     r9_7(glval<iterator>) = CopyValue                       : r9_3
#-----|   Goto (back edge) -> Block 6

# 1075|   Block 10
# 1075|     r10_0(glval<vector<int> &>)  = VariableAddress[(__range)]      : 
# 1075|     r10_1(glval<vector<int> &>)  = VariableAddress[v]              : 
# 1075|     r10_2(vector<int> &)         = Load                            : &:r10_1, ~mu0_2
# 1075|     r10_3(glval<vector<int>>)    = CopyValue                       : r10_2
# 1075|     r10_4(vector<int> &)         = CopyValue                       : r10_3
# 1075|     mu10_5(vector<int> &)        = Store                           : &:r10_0, r10_4
# 1075|     r10_6(glval<iterator>)       = VariableAddress[(__begin)]      : 
#-----|     r10_7(glval<vector<int> &>)  = VariableAddress[(__range)]      : 
#-----|     r10_8(vector<int> &)         = Load                            : &:r10_7, ~mu0_2
#-----|     r10_9(glval<vector<int>>)    = CopyValue                       : r10_8
# 1075|     r10_10(glval<unknown>)       = FunctionAddress[begin]          : 
# 1075|     r10_11(iterator)             = Call                            : func:r10_10, this:r10_9
# 1075|     mu10_12(unknown)             = ^CallSideEffect                 : ~mu0_2
#-----|     v10_13(void)                 = ^BufferReadSideEffect[-1]       : &:r10_9, ~mu0_2
#-----|     mu10_14(vector<int>)         = ^IndirectMayWriteSideEffect[-1] : &:r10_9
# 1075|     mu10_15(iterator)            = Store                           : &:r10_6, r10_11
# 1075|     r10_16(glval<iterator>)      = VariableAddress[(__end)]        : 
#-----|     r10_17(glval<vector<int> &>) = VariableAddress[(__range)]      : 
#-----|     r10_18(vector<int> &)        = Load                            : &:r10_17, ~mu0_2
#-----|     r10_19(glval<vector<int>>)   = CopyValue                       : r10_18
# 1075|     r10_20(glval<unknown>)       = FunctionAddress[end]            : 
# 1075|     r10_21(iterator)             = Call                            : func:r10_20, this:r10_19
# 1075|     mu10_22(unknown)             = ^CallSideEffect                 : ~mu0_2
#-----|     v10_23(void)                 = ^BufferReadSideEffect[-1]       : &:r10_19, ~mu0_2
#-----|     mu10_24(vector<int>)         = ^IndirectMayWriteSideEffect[-1] : &:r10_19
# 1075|     mu10_25(iterator)            = Store                           : &:r10_16, r10_21
#-----|   Goto -> Block 1

# 1099| int AsmStmt(int)
# 1099|   Block 0
# 1099|     v0_0(void)        = EnterFunction            : 
# 1099|     mu0_1(unknown)    = AliasedDefinition        : 
# 1099|     mu0_2(unknown)    = UnmodeledDefinition      : 
# 1099|     r0_3(glval<int>)  = VariableAddress[x]       : 
# 1099|     mu0_4(int)        = InitializeParameter[x]   : &:r0_3
# 1100|     mu0_5(unknown)    = InlineAsm                : ~mu0_2
# 1101|     r0_6(glval<int>)  = VariableAddress[#return] : 
# 1101|     r0_7(glval<int>)  = VariableAddress[x]       : 
# 1101|     r0_8(int)         = Load                     : &:r0_7, ~mu0_2
# 1101|     mu0_9(int)        = Store                    : &:r0_6, r0_8
# 1099|     r0_10(glval<int>) = VariableAddress[#return] : 
# 1099|     v0_11(void)       = ReturnValue              : &:r0_10, ~mu0_2
# 1099|     v0_12(void)       = UnmodeledUse             : mu*
# 1099|     v0_13(void)       = AliasedUse               : ~mu0_2
# 1099|     v0_14(void)       = ExitFunction             : 

# 1104| void AsmStmtWithOutputs(unsigned int&, unsigned int, unsigned int&, unsigned int)
# 1104|   Block 0
# 1104|     v0_0(void)                   = EnterFunction          : 
# 1104|     mu0_1(unknown)               = AliasedDefinition      : 
# 1104|     mu0_2(unknown)               = UnmodeledDefinition    : 
# 1104|     r0_3(glval<unsigned int &>)  = VariableAddress[a]     : 
# 1104|     mu0_4(unsigned int &)        = InitializeParameter[a] : &:r0_3
# 1104|     r0_5(glval<unsigned int>)    = VariableAddress[b]     : 
# 1104|     mu0_6(unsigned int)          = InitializeParameter[b] : &:r0_5
# 1104|     r0_7(glval<unsigned int &>)  = VariableAddress[c]     : 
# 1104|     mu0_8(unsigned int &)        = InitializeParameter[c] : &:r0_7
# 1104|     r0_9(glval<unsigned int>)    = VariableAddress[d]     : 
# 1104|     mu0_10(unsigned int)         = InitializeParameter[d] : &:r0_9
# 1109|     r0_11(glval<unsigned int &>) = VariableAddress[a]     : 
# 1109|     r0_12(unsigned int &)        = Load                   : &:r0_11, ~mu0_2
# 1109|     r0_13(glval<unsigned int>)   = CopyValue              : r0_12
# 1109|     r0_14(glval<unsigned int>)   = VariableAddress[b]     : 
# 1109|     r0_15(glval<unsigned int &>) = VariableAddress[c]     : 
# 1109|     r0_16(unsigned int &)        = Load                   : &:r0_15, ~mu0_2
# 1109|     r0_17(unsigned int)          = Load                   : &:r0_16, ~mu0_2
# 1109|     r0_18(glval<unsigned int>)   = VariableAddress[d]     : 
# 1109|     r0_19(unsigned int)          = Load                   : &:r0_18, ~mu0_2
# 1106|     mu0_20(unknown)              = InlineAsm              : ~mu0_2, 0:r0_13, 1:r0_14, 2:r0_17, 3:r0_19
# 1111|     v0_21(void)                  = NoOp                   : 
# 1104|     v0_22(void)                  = ReturnVoid             : 
# 1104|     v0_23(void)                  = UnmodeledUse           : mu*
# 1104|     v0_24(void)                  = AliasedUse             : ~mu0_2
# 1104|     v0_25(void)                  = ExitFunction           : 

# 1113| void ExternDeclarations()
# 1113|   Block 0
# 1113|     v0_0(void)       = EnterFunction       : 
# 1113|     mu0_1(unknown)   = AliasedDefinition   : 
# 1113|     mu0_2(unknown)   = UnmodeledDefinition : 
# 1116|     r0_3(glval<int>) = VariableAddress[x]  : 
# 1116|     mu0_4(int)       = Uninitialized[x]    : &:r0_3
# 1117|     r0_5(glval<int>) = VariableAddress[y]  : 
# 1117|     mu0_6(int)       = Uninitialized[y]    : &:r0_5
# 1118|     r0_7(glval<int>) = VariableAddress[h]  : 
# 1118|     mu0_8(int)       = Uninitialized[h]    : &:r0_7
# 1120|     v0_9(void)       = NoOp                : 
# 1113|     v0_10(void)      = ReturnVoid          : 
# 1113|     v0_11(void)      = UnmodeledUse        : mu*
# 1113|     v0_12(void)      = AliasedUse          : ~mu0_2
# 1113|     v0_13(void)      = ExitFunction        : 

# 1128| void ExternDeclarationsInMacro()
# 1128|   Block 0
# 1128|     v0_0(void)       = EnterFunction       : 
# 1128|     mu0_1(unknown)   = AliasedDefinition   : 
# 1128|     mu0_2(unknown)   = UnmodeledDefinition : 
# 1130|     r0_3(glval<int>) = VariableAddress[i]  : 
# 1130|     r0_4(int)        = Constant[0]         : 
# 1130|     mu0_5(int)       = Store               : &:r0_3, r0_4
#-----|   Goto -> Block 1

# 1130|   Block 1
# 1130|     r1_0(glval<int>) = VariableAddress[i] : 
# 1130|     r1_1(int)        = Load               : &:r1_0, ~mu0_2
# 1130|     r1_2(int)        = Constant[10]       : 
# 1130|     r1_3(bool)       = CompareLT          : r1_1, r1_2
# 1130|     v1_4(void)       = ConditionalBranch  : r1_3
#-----|   False -> Block 3
#-----|   True -> Block 2

# 1130|   Block 2
# 1130|     r2_0(glval<int>) = VariableAddress[i] : 
# 1130|     r2_1(int)        = Load               : &:r2_0, ~mu0_2
# 1130|     r2_2(int)        = Constant[1]        : 
# 1130|     r2_3(int)        = Add                : r2_1, r2_2
# 1130|     mu2_4(int)       = Store              : &:r2_0, r2_3
#-----|   Goto (back edge) -> Block 1

# 1130|   Block 3
# 1130|     v3_0(void) = NoOp         : 
# 1131|     v3_1(void) = NoOp         : 
# 1128|     v3_2(void) = ReturnVoid   : 
# 1128|     v3_3(void) = UnmodeledUse : mu*
# 1128|     v3_4(void) = AliasedUse   : ~mu0_2
# 1128|     v3_5(void) = ExitFunction : 

# 1133| void TryCatchNoCatchAny(bool)
# 1133|   Block 0
# 1133|     v0_0(void)        = EnterFunction          : 
# 1133|     mu0_1(unknown)    = AliasedDefinition      : 
# 1133|     mu0_2(unknown)    = UnmodeledDefinition    : 
# 1133|     r0_3(glval<bool>) = VariableAddress[b]     : 
# 1133|     mu0_4(bool)       = InitializeParameter[b] : &:r0_3
# 1135|     r0_5(glval<int>)  = VariableAddress[x]     : 
# 1135|     r0_6(int)         = Constant[5]            : 
# 1135|     mu0_7(int)        = Store                  : &:r0_5, r0_6
# 1136|     r0_8(glval<bool>) = VariableAddress[b]     : 
# 1136|     r0_9(bool)        = Load                   : &:r0_8, ~mu0_2
# 1136|     v0_10(void)       = ConditionalBranch      : r0_9
#-----|   False -> Block 4
#-----|   True -> Block 3

# 1133|   Block 1
# 1133|     v1_0(void) = UnmodeledUse : mu*
# 1133|     v1_1(void) = AliasedUse   : ~mu0_2
# 1133|     v1_2(void) = ExitFunction : 

# 1133|   Block 2
# 1133|     v2_0(void) = Unwind : 
#-----|   Goto -> Block 1

# 1137|   Block 3
# 1137|     r3_0(glval<char *>)   = VariableAddress[#throw1137:7]    : 
# 1137|     r3_1(glval<char[15]>) = StringConstant["string literal"] : 
# 1137|     r3_2(char *)          = Convert                          : r3_1
# 1137|     mu3_3(char *)         = Store                            : &:r3_0, r3_2
# 1137|     v3_4(void)            = ThrowValue                       : &:r3_0, ~mu0_2
#-----|   Exception -> Block 9

# 1139|   Block 4
# 1139|     r4_0(glval<int>) = VariableAddress[x] : 
# 1139|     r4_1(int)        = Load               : &:r4_0, ~mu0_2
# 1139|     r4_2(int)        = Constant[2]        : 
# 1139|     r4_3(bool)       = CompareLT          : r4_1, r4_2
# 1139|     v4_4(void)       = ConditionalBranch  : r4_3
#-----|   False -> Block 8
#-----|   True -> Block 5

# 1140|   Block 5
# 1140|     r5_0(glval<bool>) = VariableAddress[b] : 
# 1140|     r5_1(bool)        = Load               : &:r5_0, ~mu0_2
# 1140|     v5_2(void)        = ConditionalBranch  : r5_1
#-----|   False -> Block 7
#-----|   True -> Block 6

# 1140|   Block 6
# 1140|     r6_0(int)        = Constant[7]                   : 
# 1140|     r6_1(glval<int>) = VariableAddress[#temp1140:11] : 
# 1140|     mu6_2(int)       = Store                         : &:r6_1, r6_0
# 1140|     r6_3(glval<int>) = VariableAddress[#temp1140:11] : 
# 1140|     r6_4(int)        = Load                          : &:r6_3, ~mu0_2
# 1140|     r6_5(glval<int>) = VariableAddress[x]            : 
# 1140|     mu6_6(int)       = Store                         : &:r6_5, r6_4
#-----|   Goto -> Block 8

# 1140|   Block 7
# 1140|     r7_0(glval<String>)   = VariableAddress[#throw1140:19]  : 
# 1140|     r7_1(glval<unknown>)  = FunctionAddress[String]         : 
# 1140|     r7_2(glval<char[14]>) = StringConstant["String object"] : 
# 1140|     r7_3(char *)          = Convert                         : r7_2
# 1140|     v7_4(void)            = Call                            : func:r7_1, this:r7_0, 0:r7_3
# 1140|     mu7_5(unknown)        = ^CallSideEffect                 : ~mu0_2
# 1140|     mu7_6(String)         = ^IndirectMayWriteSideEffect[-1] : &:r7_0
# 1140|     v7_7(void)            = ^BufferReadSideEffect[0]        : &:r7_3, ~mu0_2
# 1140|     mu7_8(unknown)        = ^BufferMayWriteSideEffect[0]    : &:r7_3
# 1140|     v7_9(void)            = ThrowValue                      : &:r7_0, ~mu0_2
#-----|   Exception -> Block 9

# 1142|   Block 8
# 1142|     r8_0(int)        = Constant[7]        : 
# 1142|     r8_1(glval<int>) = VariableAddress[x] : 
# 1142|     mu8_2(int)       = Store              : &:r8_1, r8_0
#-----|   Goto -> Block 13

# 1144|   Block 9
# 1144|     v9_0(void) = CatchByType[const char *] : 
#-----|   Exception -> Block 11
#-----|   Goto -> Block 10

# 1144|   Block 10
# 1144|     r10_0(glval<char *>)  = VariableAddress[s]              : 
# 1144|     mu10_1(char *)        = InitializeParameter[s]          : &:r10_0
# 1145|     r10_2(glval<String>)  = VariableAddress[#throw1145:5]   : 
# 1145|     r10_3(glval<unknown>) = FunctionAddress[String]         : 
# 1145|     r10_4(glval<char *>)  = VariableAddress[s]              : 
# 1145|     r10_5(char *)         = Load                            : &:r10_4, ~mu0_2
# 1145|     v10_6(void)           = Call                            : func:r10_3, this:r10_2, 0:r10_5
# 1145|     mu10_7(unknown)       = ^CallSideEffect                 : ~mu0_2
# 1145|     mu10_8(String)        = ^IndirectMayWriteSideEffect[-1] : &:r10_2
# 1145|     v10_9(void)           = ^BufferReadSideEffect[0]        : &:r10_5, ~mu0_2
# 1145|     mu10_10(unknown)      = ^BufferMayWriteSideEffect[0]    : &:r10_5
# 1145|     v10_11(void)          = ThrowValue                      : &:r10_2, ~mu0_2
#-----|   Exception -> Block 2

# 1147|   Block 11
# 1147|     v11_0(void) = CatchByType[const String &] : 
#-----|   Exception -> Block 2
#-----|   Goto -> Block 12

# 1147|   Block 12
# 1147|     r12_0(glval<String &>) = VariableAddress[e]     : 
# 1147|     mu12_1(String &)       = InitializeParameter[e] : &:r12_0
# 1147|     v12_2(void)            = NoOp                   : 
#-----|   Goto -> Block 13

# 1149|   Block 13
# 1149|     v13_0(void) = NoOp       : 
# 1133|     v13_1(void) = ReturnVoid : 
#-----|   Goto -> Block 1

# 1153| void VectorTypes(int)
# 1153|   Block 0
# 1153|     v0_0(void)                                         = EnterFunction                    : 
# 1153|     mu0_1(unknown)                                     = AliasedDefinition                : 
# 1153|     mu0_2(unknown)                                     = UnmodeledDefinition              : 
# 1153|     r0_3(glval<int>)                                   = VariableAddress[i]               : 
# 1153|     mu0_4(int)                                         = InitializeParameter[i]           : &:r0_3
# 1154|     r0_5(glval<__attribute((vector_size(16UL))) int>)  = VariableAddress[vi4]             : 
# 1154|     mu0_6(__attribute((vector_size(16UL))) int)        = Uninitialized[vi4]               : &:r0_5
# 1154|     r0_7(int)                                          = Constant[0]                      : 
# 1154|     r0_8(glval<int>)                                   = PointerAdd[4]                    : r0_5, r0_7
# 1154|     r0_9(int)                                          = Constant[0]                      : 
# 1154|     mu0_10(int)                                        = Store                            : &:r0_8, r0_9
# 1154|     r0_11(int)                                         = Constant[1]                      : 
# 1154|     r0_12(glval<int>)                                  = PointerAdd[4]                    : r0_5, r0_11
# 1154|     r0_13(int)                                         = Constant[1]                      : 
# 1154|     mu0_14(int)                                        = Store                            : &:r0_12, r0_13
# 1154|     r0_15(int)                                         = Constant[2]                      : 
# 1154|     r0_16(glval<int>)                                  = PointerAdd[4]                    : r0_5, r0_15
# 1154|     r0_17(int)                                         = Constant[2]                      : 
# 1154|     mu0_18(int)                                        = Store                            : &:r0_16, r0_17
# 1154|     r0_19(int)                                         = Constant[3]                      : 
# 1154|     r0_20(glval<int>)                                  = PointerAdd[4]                    : r0_5, r0_19
# 1154|     r0_21(int)                                         = Constant[3]                      : 
# 1154|     mu0_22(int)                                        = Store                            : &:r0_20, r0_21
# 1155|     r0_23(glval<int>)                                  = VariableAddress[x]               : 
# 1155|     r0_24(glval<__attribute((vector_size(16UL))) int>) = VariableAddress[vi4]             : 
# 1155|     r0_25(glval<int>)                                  = VariableAddress[i]               : 
# 1155|     r0_26(int)                                         = Load                             : &:r0_25, ~mu0_2
# 1155|     r0_27(glval<int>)                                  = PointerAdd[4]                    : r0_24, r0_26
# 1155|     r0_28(int)                                         = Load                             : &:r0_27, ~mu0_2
# 1155|     mu0_29(int)                                        = Store                            : &:r0_23, r0_28
# 1156|     r0_30(glval<int>)                                  = VariableAddress[x]               : 
# 1156|     r0_31(int)                                         = Load                             : &:r0_30, ~mu0_2
# 1156|     r0_32(glval<__attribute((vector_size(16UL))) int>) = VariableAddress[vi4]             : 
# 1156|     r0_33(glval<int>)                                  = VariableAddress[i]               : 
# 1156|     r0_34(int)                                         = Load                             : &:r0_33, ~mu0_2
# 1156|     r0_35(glval<int>)                                  = PointerAdd[4]                    : r0_32, r0_34
# 1156|     mu0_36(int)                                        = Store                            : &:r0_35, r0_31
# 1157|     r0_37(glval<__attribute((vector_size(16UL))) int>) = VariableAddress[vi4_shuffle]     : 
# 1157|     r0_38(glval<__attribute((vector_size(16UL))) int>) = VariableAddress[vi4]             : 
# 1157|     r0_39(__attribute((vector_size(16UL))) int)        = Load                             : &:r0_38, ~mu0_2
# 1157|     r0_40(glval<__attribute((vector_size(16UL))) int>) = VariableAddress[vi4]             : 
# 1157|     r0_41(__attribute((vector_size(16UL))) int)        = Load                             : &:r0_40, ~mu0_2
#-----|     r0_42(int)                                         = Constant[3]                      : 
# 1157|     r0_43(int)                                         = Constant[2]                      : 
# 1157|     r0_44(int)                                         = Constant[1]                      : 
# 1157|     r0_45(int)                                         = Constant[0]                      : 
# 1157|     r0_46(__attribute((vector_size(16))) int)          = BuiltIn[__builtin_shufflevector] : 0:r0_39, 1:r0_41, 2:r0_42, 3:r0_43, 4:r0_44, 5:r0_45
# 1157|     mu0_47(__attribute((vector_size(16UL))) int)       = Store                            : &:r0_37, r0_46
# 1158|     r0_48(glval<__attribute((vector_size(16UL))) int>) = VariableAddress[vi4]             : 
# 1158|     r0_49(__attribute((vector_size(16UL))) int)        = Load                             : &:r0_48, ~mu0_2
# 1158|     r0_50(glval<__attribute((vector_size(16UL))) int>) = VariableAddress[vi4_shuffle]     : 
# 1158|     r0_51(__attribute((vector_size(16UL))) int)        = Load                             : &:r0_50, ~mu0_2
# 1158|     r0_52(__attribute((vector_size(16UL))) int)        = Add                              : r0_49, r0_51
# 1158|     r0_53(glval<__attribute((vector_size(16UL))) int>) = VariableAddress[vi4]             : 
# 1158|     mu0_54(__attribute((vector_size(16UL))) int)       = Store                            : &:r0_53, r0_52
# 1159|     v0_55(void)                                        = NoOp                             : 
# 1153|     v0_56(void)                                        = ReturnVoid                       : 
# 1153|     v0_57(void)                                        = UnmodeledUse                     : mu*
# 1153|     v0_58(void)                                        = AliasedUse                       : ~mu0_2
# 1153|     v0_59(void)                                        = ExitFunction                     : 

# 1163| int ModeledCallTarget(int)
# 1163|   Block 0
# 1163|     v0_0(void)           = EnterFunction                      : 
# 1163|     mu0_1(unknown)       = AliasedDefinition                  : 
# 1163|     mu0_2(unknown)       = UnmodeledDefinition                : 
# 1163|     r0_3(glval<int>)     = VariableAddress[x]                 : 
# 1163|     mu0_4(int)           = InitializeParameter[x]             : &:r0_3
# 1164|     r0_5(glval<int>)     = VariableAddress[y]                 : 
# 1164|     mu0_6(int)           = Uninitialized[y]                   : &:r0_5
# 1165|     r0_7(glval<unknown>) = FunctionAddress[memcpy]            : 
# 1165|     r0_8(glval<int>)     = VariableAddress[y]                 : 
# 1165|     r0_9(int *)          = CopyValue                          : r0_8
# 1165|     r0_10(void *)        = Convert                            : r0_9
# 1165|     r0_11(glval<int>)    = VariableAddress[x]                 : 
# 1165|     r0_12(int *)         = CopyValue                          : r0_11
# 1165|     r0_13(void *)        = Convert                            : r0_12
# 1165|     r0_14(int)           = Constant[4]                        : 
# 1165|     r0_15(void *)        = Call                               : func:r0_7, 0:r0_10, 1:r0_13, 2:r0_14
# 1165|     v0_16(void)          = ^SizedBufferReadSideEffect[1]      : &:r0_13, r0_14, ~mu0_2
# 1165|     mu0_17(unknown)      = ^SizedBufferMustWriteSideEffect[0] : &:r0_10, r0_14
# 1166|     r0_18(glval<int>)    = VariableAddress[#return]           : 
# 1166|     r0_19(glval<int>)    = VariableAddress[y]                 : 
# 1166|     r0_20(int)           = Load                               : &:r0_19, ~mu0_2
# 1166|     mu0_21(int)          = Store                              : &:r0_18, r0_20
# 1163|     r0_22(glval<int>)    = VariableAddress[#return]           : 
# 1163|     v0_23(void)          = ReturnValue                        : &:r0_22, ~mu0_2
# 1163|     v0_24(void)          = UnmodeledUse                       : mu*
# 1163|     v0_25(void)          = AliasedUse                         : ~mu0_2
# 1163|     v0_26(void)          = ExitFunction                       : 

perf-regression.cpp:
#    6| void Big::Big()
#    6|   Block 0
#    6|     v0_0(void)                    = EnterFunction        : 
#    6|     mu0_1(unknown)                = AliasedDefinition    : 
#    6|     mu0_2(unknown)                = UnmodeledDefinition  : 
#    6|     r0_3(glval<Big>)              = InitializeThis       : 
#    6|     r0_4(glval<char[1073741824]>) = FieldAddress[buffer] : r0_3
#    6|     r0_5(int)                     = Constant[0]          : 
#    6|     r0_6(glval<char>)             = PointerAdd[1]        : r0_4, r0_5
#    6|     r0_7(unknown[1073741824])     = Constant[0]          : 
#    6|     mu0_8(unknown[1073741824])    = Store                : &:r0_6, r0_7
#    6|     v0_9(void)                    = NoOp                 : 
#    6|     v0_10(void)                   = ReturnVoid           : 
#    6|     v0_11(void)                   = UnmodeledUse         : mu*
#    6|     v0_12(void)                   = AliasedUse           : ~mu0_2
#    6|     v0_13(void)                   = ExitFunction         : 

#    9| int main()
#    9|   Block 0
#    9|     v0_0(void)           = EnterFunction                   : 
#    9|     mu0_1(unknown)       = AliasedDefinition               : 
#    9|     mu0_2(unknown)       = UnmodeledDefinition             : 
#   10|     r0_3(glval<Big *>)   = VariableAddress[big]            : 
#   10|     r0_4(glval<unknown>) = FunctionAddress[operator new]   : 
#   10|     r0_5(unsigned long)  = Constant[1073741824]            : 
#   10|     r0_6(void *)         = Call                            : func:r0_4, 0:r0_5
#   10|     mu0_7(unknown)       = ^CallSideEffect                 : ~mu0_2
#   10|     r0_8(Big *)          = Convert                         : r0_6
#   10|     r0_9(glval<unknown>) = FunctionAddress[Big]            : 
#   10|     v0_10(void)          = Call                            : func:r0_9, this:r0_8
#   10|     mu0_11(unknown)      = ^CallSideEffect                 : ~mu0_2
#   10|     mu0_12(Big)          = ^IndirectMayWriteSideEffect[-1] : &:r0_8
#   10|     mu0_13(Big *)        = Store                           : &:r0_3, r0_8
#   12|     r0_14(glval<int>)    = VariableAddress[#return]        : 
#   12|     r0_15(int)           = Constant[0]                     : 
#   12|     mu0_16(int)          = Store                           : &:r0_14, r0_15
#    9|     r0_17(glval<int>)    = VariableAddress[#return]        : 
#    9|     v0_18(void)          = ReturnValue                     : &:r0_17, ~mu0_2
#    9|     v0_19(void)          = UnmodeledUse                    : mu*
#    9|     v0_20(void)          = AliasedUse                      : ~mu0_2
#    9|     v0_21(void)          = ExitFunction                    : <|MERGE_RESOLUTION|>--- conflicted
+++ resolved
@@ -3542,45 +3542,25 @@
 
 #  757| void Middle::Middle()
 #  757|   Block 0
-<<<<<<< HEAD
-#  757|     v0_0(void)            = EnterFunction                   : 
-#  757|     mu0_1(unknown)        = AliasedDefinition               : 
-#  757|     mu0_2(unknown)        = UnmodeledDefinition             : 
-#  757|     r0_3(glval<Middle>)   = InitializeThis                  : 
-#  757|     r0_4(glval<Base>)     = ConvertToBase[Middle : Base]    : r0_3
-#  757|     r0_5(glval<unknown>)  = FunctionAddress[Base]           : 
-#  757|     v0_6(void)            = Call                            : func:r0_5, this:r0_4
-#  757|     mu0_7(unknown)        = ^CallSideEffect                 : ~mu0_2
-#  757|     mu0_8(Base)           = ^IndirectMayWriteSideEffect[-1] : &:r0_4
-#  757|     r0_9(glval<String>)   = FieldAddress[middle_s]          : r0_3
-#  757|     r0_10(glval<unknown>) = FunctionAddress[String]         : 
-#  757|     v0_11(void)           = Call                            : func:r0_10, this:r0_9
-#  757|     mu0_12(unknown)       = ^CallSideEffect                 : ~mu0_2
-#  757|     mu0_13(String)        = ^IndirectMayWriteSideEffect[-1] : &:r0_9
-#  758|     v0_14(void)           = NoOp                            : 
-#  757|     v0_15(void)           = ReturnVoid                      : 
-#  757|     v0_16(void)           = UnmodeledUse                    : mu*
-#  757|     v0_17(void)           = AliasedUse                      : ~mu0_2
-#  757|     v0_18(void)           = ExitFunction                    : 
-=======
-#  757|     v0_0(void)           = EnterFunction                          : 
-#  757|     mu0_1(unknown)       = AliasedDefinition                      : 
-#  757|     mu0_2(unknown)       = UnmodeledDefinition                    : 
-#  757|     r0_3(glval<Middle>)  = InitializeThis                         : 
-#  757|     r0_4(glval<Base>)    = ConvertToNonVirtualBase[Middle : Base] : r0_3
-#  757|     r0_5(glval<unknown>) = FunctionAddress[Base]                  : 
-#  757|     v0_6(void)           = Call                                   : func:r0_5, this:r0_4
-#  757|     mu0_7(unknown)       = ^CallSideEffect                        : ~mu0_2
-#  757|     r0_8(glval<String>)  = FieldAddress[middle_s]                 : r0_3
-#  757|     r0_9(glval<unknown>) = FunctionAddress[String]                : 
-#  757|     v0_10(void)          = Call                                   : func:r0_9, this:r0_8
-#  757|     mu0_11(unknown)      = ^CallSideEffect                        : ~mu0_2
-#  758|     v0_12(void)          = NoOp                                   : 
-#  757|     v0_13(void)          = ReturnVoid                             : 
-#  757|     v0_14(void)          = UnmodeledUse                           : mu*
-#  757|     v0_15(void)          = AliasedUse                             : ~mu0_2
-#  757|     v0_16(void)          = ExitFunction                           : 
->>>>>>> 6c9f9266
+#  757|     v0_0(void)            = EnterFunction                          : 
+#  757|     mu0_1(unknown)        = AliasedDefinition                      : 
+#  757|     mu0_2(unknown)        = UnmodeledDefinition                    : 
+#  757|     r0_3(glval<Middle>)   = InitializeThis                         : 
+#  757|     r0_4(glval<Base>)     = ConvertToNonVirtualBase[Middle : Base] : r0_3
+#  757|     r0_5(glval<unknown>)  = FunctionAddress[Base]                  : 
+#  757|     v0_6(void)            = Call                                   : func:r0_5, this:r0_4
+#  757|     mu0_7(unknown)        = ^CallSideEffect                        : ~mu0_2
+#  757|     mu0_8(Base)           = ^IndirectMayWriteSideEffect[-1]        : &:r0_4
+#  757|     r0_9(glval<String>)   = FieldAddress[middle_s]                 : r0_3
+#  757|     r0_10(glval<unknown>) = FunctionAddress[String]                : 
+#  757|     v0_11(void)           = Call                                   : func:r0_10, this:r0_9
+#  757|     mu0_12(unknown)       = ^CallSideEffect                        : ~mu0_2
+#  757|     mu0_13(String)        = ^IndirectMayWriteSideEffect[-1]        : &:r0_9
+#  758|     v0_14(void)           = NoOp                                   : 
+#  757|     v0_15(void)           = ReturnVoid                             : 
+#  757|     v0_16(void)           = UnmodeledUse                           : mu*
+#  757|     v0_17(void)           = AliasedUse                             : ~mu0_2
+#  757|     v0_18(void)           = ExitFunction                           : 
 
 #  759| void Middle::~Middle()
 #  759|   Block 0
@@ -3656,45 +3636,25 @@
 
 #  766| void Derived::Derived()
 #  766|   Block 0
-<<<<<<< HEAD
-#  766|     v0_0(void)            = EnterFunction                   : 
-#  766|     mu0_1(unknown)        = AliasedDefinition               : 
-#  766|     mu0_2(unknown)        = UnmodeledDefinition             : 
-#  766|     r0_3(glval<Derived>)  = InitializeThis                  : 
-#  766|     r0_4(glval<Middle>)   = ConvertToBase[Derived : Middle] : r0_3
-#  766|     r0_5(glval<unknown>)  = FunctionAddress[Middle]         : 
-#  766|     v0_6(void)            = Call                            : func:r0_5, this:r0_4
-#  766|     mu0_7(unknown)        = ^CallSideEffect                 : ~mu0_2
-#  766|     mu0_8(Middle)         = ^IndirectMayWriteSideEffect[-1] : &:r0_4
-#  766|     r0_9(glval<String>)   = FieldAddress[derived_s]         : r0_3
-#  766|     r0_10(glval<unknown>) = FunctionAddress[String]         : 
-#  766|     v0_11(void)           = Call                            : func:r0_10, this:r0_9
-#  766|     mu0_12(unknown)       = ^CallSideEffect                 : ~mu0_2
-#  766|     mu0_13(String)        = ^IndirectMayWriteSideEffect[-1] : &:r0_9
-#  767|     v0_14(void)           = NoOp                            : 
-#  766|     v0_15(void)           = ReturnVoid                      : 
-#  766|     v0_16(void)           = UnmodeledUse                    : mu*
-#  766|     v0_17(void)           = AliasedUse                      : ~mu0_2
-#  766|     v0_18(void)           = ExitFunction                    : 
-=======
-#  766|     v0_0(void)           = EnterFunction                             : 
-#  766|     mu0_1(unknown)       = AliasedDefinition                         : 
-#  766|     mu0_2(unknown)       = UnmodeledDefinition                       : 
-#  766|     r0_3(glval<Derived>) = InitializeThis                            : 
-#  766|     r0_4(glval<Middle>)  = ConvertToNonVirtualBase[Derived : Middle] : r0_3
-#  766|     r0_5(glval<unknown>) = FunctionAddress[Middle]                   : 
-#  766|     v0_6(void)           = Call                                      : func:r0_5, this:r0_4
-#  766|     mu0_7(unknown)       = ^CallSideEffect                           : ~mu0_2
-#  766|     r0_8(glval<String>)  = FieldAddress[derived_s]                   : r0_3
-#  766|     r0_9(glval<unknown>) = FunctionAddress[String]                   : 
-#  766|     v0_10(void)          = Call                                      : func:r0_9, this:r0_8
-#  766|     mu0_11(unknown)      = ^CallSideEffect                           : ~mu0_2
-#  767|     v0_12(void)          = NoOp                                      : 
-#  766|     v0_13(void)          = ReturnVoid                                : 
-#  766|     v0_14(void)          = UnmodeledUse                              : mu*
-#  766|     v0_15(void)          = AliasedUse                                : ~mu0_2
-#  766|     v0_16(void)          = ExitFunction                              : 
->>>>>>> 6c9f9266
+#  766|     v0_0(void)            = EnterFunction                             : 
+#  766|     mu0_1(unknown)        = AliasedDefinition                         : 
+#  766|     mu0_2(unknown)        = UnmodeledDefinition                       : 
+#  766|     r0_3(glval<Derived>)  = InitializeThis                            : 
+#  766|     r0_4(glval<Middle>)   = ConvertToNonVirtualBase[Derived : Middle] : r0_3
+#  766|     r0_5(glval<unknown>)  = FunctionAddress[Middle]                   : 
+#  766|     v0_6(void)            = Call                                      : func:r0_5, this:r0_4
+#  766|     mu0_7(unknown)        = ^CallSideEffect                           : ~mu0_2
+#  766|     mu0_8(Middle)         = ^IndirectMayWriteSideEffect[-1]           : &:r0_4
+#  766|     r0_9(glval<String>)   = FieldAddress[derived_s]                   : r0_3
+#  766|     r0_10(glval<unknown>) = FunctionAddress[String]                   : 
+#  766|     v0_11(void)           = Call                                      : func:r0_10, this:r0_9
+#  766|     mu0_12(unknown)       = ^CallSideEffect                           : ~mu0_2
+#  766|     mu0_13(String)        = ^IndirectMayWriteSideEffect[-1]           : &:r0_9
+#  767|     v0_14(void)           = NoOp                                      : 
+#  766|     v0_15(void)           = ReturnVoid                                : 
+#  766|     v0_16(void)           = UnmodeledUse                              : mu*
+#  766|     v0_17(void)           = AliasedUse                                : ~mu0_2
+#  766|     v0_18(void)           = ExitFunction                              : 
 
 #  768| void Derived::~Derived()
 #  768|   Block 0
@@ -3718,27 +3678,6 @@
 
 #  775| void MiddleVB1::MiddleVB1()
 #  775|   Block 0
-<<<<<<< HEAD
-#  775|     v0_0(void)             = EnterFunction                   : 
-#  775|     mu0_1(unknown)         = AliasedDefinition               : 
-#  775|     mu0_2(unknown)         = UnmodeledDefinition             : 
-#  775|     r0_3(glval<MiddleVB1>) = InitializeThis                  : 
-#  775|     r0_4(glval<Base>)      = ConvertToBase[MiddleVB1 : Base] : r0_3
-#  775|     r0_5(glval<unknown>)   = FunctionAddress[Base]           : 
-#  775|     v0_6(void)             = Call                            : func:r0_5, this:r0_4
-#  775|     mu0_7(unknown)         = ^CallSideEffect                 : ~mu0_2
-#  775|     mu0_8(Base)            = ^IndirectMayWriteSideEffect[-1] : &:r0_4
-#  775|     r0_9(glval<String>)    = FieldAddress[middlevb1_s]       : r0_3
-#  775|     r0_10(glval<unknown>)  = FunctionAddress[String]         : 
-#  775|     v0_11(void)            = Call                            : func:r0_10, this:r0_9
-#  775|     mu0_12(unknown)        = ^CallSideEffect                 : ~mu0_2
-#  775|     mu0_13(String)         = ^IndirectMayWriteSideEffect[-1] : &:r0_9
-#  776|     v0_14(void)            = NoOp                            : 
-#  775|     v0_15(void)            = ReturnVoid                      : 
-#  775|     v0_16(void)            = UnmodeledUse                    : mu*
-#  775|     v0_17(void)            = AliasedUse                      : ~mu0_2
-#  775|     v0_18(void)            = ExitFunction                    : 
-=======
 #  775|     v0_0(void)             = EnterFunction                             : 
 #  775|     mu0_1(unknown)         = AliasedDefinition                         : 
 #  775|     mu0_2(unknown)         = UnmodeledDefinition                       : 
@@ -3747,16 +3686,17 @@
 #  775|     r0_5(glval<unknown>)   = FunctionAddress[Base]                     : 
 #  775|     v0_6(void)             = Call                                      : func:r0_5, this:r0_4
 #  775|     mu0_7(unknown)         = ^CallSideEffect                           : ~mu0_2
-#  775|     r0_8(glval<String>)    = FieldAddress[middlevb1_s]                 : r0_3
-#  775|     r0_9(glval<unknown>)   = FunctionAddress[String]                   : 
-#  775|     v0_10(void)            = Call                                      : func:r0_9, this:r0_8
-#  775|     mu0_11(unknown)        = ^CallSideEffect                           : ~mu0_2
-#  776|     v0_12(void)            = NoOp                                      : 
-#  775|     v0_13(void)            = ReturnVoid                                : 
-#  775|     v0_14(void)            = UnmodeledUse                              : mu*
-#  775|     v0_15(void)            = AliasedUse                                : ~mu0_2
-#  775|     v0_16(void)            = ExitFunction                              : 
->>>>>>> 6c9f9266
+#  775|     mu0_8(Base)            = ^IndirectMayWriteSideEffect[-1]           : &:r0_4
+#  775|     r0_9(glval<String>)    = FieldAddress[middlevb1_s]                 : r0_3
+#  775|     r0_10(glval<unknown>)  = FunctionAddress[String]                   : 
+#  775|     v0_11(void)            = Call                                      : func:r0_10, this:r0_9
+#  775|     mu0_12(unknown)        = ^CallSideEffect                           : ~mu0_2
+#  775|     mu0_13(String)         = ^IndirectMayWriteSideEffect[-1]           : &:r0_9
+#  776|     v0_14(void)            = NoOp                                      : 
+#  775|     v0_15(void)            = ReturnVoid                                : 
+#  775|     v0_16(void)            = UnmodeledUse                              : mu*
+#  775|     v0_17(void)            = AliasedUse                                : ~mu0_2
+#  775|     v0_18(void)            = ExitFunction                              : 
 
 #  777| void MiddleVB1::~MiddleVB1()
 #  777|   Block 0
@@ -3780,27 +3720,6 @@
 
 #  784| void MiddleVB2::MiddleVB2()
 #  784|   Block 0
-<<<<<<< HEAD
-#  784|     v0_0(void)             = EnterFunction                   : 
-#  784|     mu0_1(unknown)         = AliasedDefinition               : 
-#  784|     mu0_2(unknown)         = UnmodeledDefinition             : 
-#  784|     r0_3(glval<MiddleVB2>) = InitializeThis                  : 
-#  784|     r0_4(glval<Base>)      = ConvertToBase[MiddleVB2 : Base] : r0_3
-#  784|     r0_5(glval<unknown>)   = FunctionAddress[Base]           : 
-#  784|     v0_6(void)             = Call                            : func:r0_5, this:r0_4
-#  784|     mu0_7(unknown)         = ^CallSideEffect                 : ~mu0_2
-#  784|     mu0_8(Base)            = ^IndirectMayWriteSideEffect[-1] : &:r0_4
-#  784|     r0_9(glval<String>)    = FieldAddress[middlevb2_s]       : r0_3
-#  784|     r0_10(glval<unknown>)  = FunctionAddress[String]         : 
-#  784|     v0_11(void)            = Call                            : func:r0_10, this:r0_9
-#  784|     mu0_12(unknown)        = ^CallSideEffect                 : ~mu0_2
-#  784|     mu0_13(String)         = ^IndirectMayWriteSideEffect[-1] : &:r0_9
-#  785|     v0_14(void)            = NoOp                            : 
-#  784|     v0_15(void)            = ReturnVoid                      : 
-#  784|     v0_16(void)            = UnmodeledUse                    : mu*
-#  784|     v0_17(void)            = AliasedUse                      : ~mu0_2
-#  784|     v0_18(void)            = ExitFunction                    : 
-=======
 #  784|     v0_0(void)             = EnterFunction                             : 
 #  784|     mu0_1(unknown)         = AliasedDefinition                         : 
 #  784|     mu0_2(unknown)         = UnmodeledDefinition                       : 
@@ -3809,16 +3728,17 @@
 #  784|     r0_5(glval<unknown>)   = FunctionAddress[Base]                     : 
 #  784|     v0_6(void)             = Call                                      : func:r0_5, this:r0_4
 #  784|     mu0_7(unknown)         = ^CallSideEffect                           : ~mu0_2
-#  784|     r0_8(glval<String>)    = FieldAddress[middlevb2_s]                 : r0_3
-#  784|     r0_9(glval<unknown>)   = FunctionAddress[String]                   : 
-#  784|     v0_10(void)            = Call                                      : func:r0_9, this:r0_8
-#  784|     mu0_11(unknown)        = ^CallSideEffect                           : ~mu0_2
-#  785|     v0_12(void)            = NoOp                                      : 
-#  784|     v0_13(void)            = ReturnVoid                                : 
-#  784|     v0_14(void)            = UnmodeledUse                              : mu*
-#  784|     v0_15(void)            = AliasedUse                                : ~mu0_2
-#  784|     v0_16(void)            = ExitFunction                              : 
->>>>>>> 6c9f9266
+#  784|     mu0_8(Base)            = ^IndirectMayWriteSideEffect[-1]           : &:r0_4
+#  784|     r0_9(glval<String>)    = FieldAddress[middlevb2_s]                 : r0_3
+#  784|     r0_10(glval<unknown>)  = FunctionAddress[String]                   : 
+#  784|     v0_11(void)            = Call                                      : func:r0_10, this:r0_9
+#  784|     mu0_12(unknown)        = ^CallSideEffect                           : ~mu0_2
+#  784|     mu0_13(String)         = ^IndirectMayWriteSideEffect[-1]           : &:r0_9
+#  785|     v0_14(void)            = NoOp                                      : 
+#  784|     v0_15(void)            = ReturnVoid                                : 
+#  784|     v0_16(void)            = UnmodeledUse                              : mu*
+#  784|     v0_17(void)            = AliasedUse                                : ~mu0_2
+#  784|     v0_18(void)            = ExitFunction                              : 
 
 #  786| void MiddleVB2::~MiddleVB2()
 #  786|   Block 0
@@ -3842,37 +3762,6 @@
 
 #  793| void DerivedVB::DerivedVB()
 #  793|   Block 0
-<<<<<<< HEAD
-#  793|     v0_0(void)              = EnterFunction                        : 
-#  793|     mu0_1(unknown)          = AliasedDefinition                    : 
-#  793|     mu0_2(unknown)          = UnmodeledDefinition                  : 
-#  793|     r0_3(glval<DerivedVB>)  = InitializeThis                       : 
-#  793|     r0_4(glval<Base>)       = ConvertToBase[DerivedVB : Base]      : r0_3
-#  793|     r0_5(glval<unknown>)    = FunctionAddress[Base]                : 
-#  793|     v0_6(void)              = Call                                 : func:r0_5, this:r0_4
-#  793|     mu0_7(unknown)          = ^CallSideEffect                      : ~mu0_2
-#  793|     mu0_8(Base)             = ^IndirectMayWriteSideEffect[-1]      : &:r0_4
-#  793|     r0_9(glval<MiddleVB1>)  = ConvertToBase[DerivedVB : MiddleVB1] : r0_3
-#  793|     r0_10(glval<unknown>)   = FunctionAddress[MiddleVB1]           : 
-#  793|     v0_11(void)             = Call                                 : func:r0_10, this:r0_9
-#  793|     mu0_12(unknown)         = ^CallSideEffect                      : ~mu0_2
-#  793|     mu0_13(MiddleVB1)       = ^IndirectMayWriteSideEffect[-1]      : &:r0_9
-#  793|     r0_14(glval<MiddleVB2>) = ConvertToBase[DerivedVB : MiddleVB2] : r0_3
-#  793|     r0_15(glval<unknown>)   = FunctionAddress[MiddleVB2]           : 
-#  793|     v0_16(void)             = Call                                 : func:r0_15, this:r0_14
-#  793|     mu0_17(unknown)         = ^CallSideEffect                      : ~mu0_2
-#  793|     mu0_18(MiddleVB2)       = ^IndirectMayWriteSideEffect[-1]      : &:r0_14
-#  793|     r0_19(glval<String>)    = FieldAddress[derivedvb_s]            : r0_3
-#  793|     r0_20(glval<unknown>)   = FunctionAddress[String]              : 
-#  793|     v0_21(void)             = Call                                 : func:r0_20, this:r0_19
-#  793|     mu0_22(unknown)         = ^CallSideEffect                      : ~mu0_2
-#  793|     mu0_23(String)          = ^IndirectMayWriteSideEffect[-1]      : &:r0_19
-#  794|     v0_24(void)             = NoOp                                 : 
-#  793|     v0_25(void)             = ReturnVoid                           : 
-#  793|     v0_26(void)             = UnmodeledUse                         : mu*
-#  793|     v0_27(void)             = AliasedUse                           : ~mu0_2
-#  793|     v0_28(void)             = ExitFunction                         : 
-=======
 #  793|     v0_0(void)              = EnterFunction                                  : 
 #  793|     mu0_1(unknown)          = AliasedDefinition                              : 
 #  793|     mu0_2(unknown)          = UnmodeledDefinition                            : 
@@ -3881,24 +3770,27 @@
 #  793|     r0_5(glval<unknown>)    = FunctionAddress[Base]                          : 
 #  793|     v0_6(void)              = Call                                           : func:r0_5, this:r0_4
 #  793|     mu0_7(unknown)          = ^CallSideEffect                                : ~mu0_2
-#  793|     r0_8(glval<MiddleVB1>)  = ConvertToNonVirtualBase[DerivedVB : MiddleVB1] : r0_3
-#  793|     r0_9(glval<unknown>)    = FunctionAddress[MiddleVB1]                     : 
-#  793|     v0_10(void)             = Call                                           : func:r0_9, this:r0_8
-#  793|     mu0_11(unknown)         = ^CallSideEffect                                : ~mu0_2
-#  793|     r0_12(glval<MiddleVB2>) = ConvertToNonVirtualBase[DerivedVB : MiddleVB2] : r0_3
-#  793|     r0_13(glval<unknown>)   = FunctionAddress[MiddleVB2]                     : 
-#  793|     v0_14(void)             = Call                                           : func:r0_13, this:r0_12
-#  793|     mu0_15(unknown)         = ^CallSideEffect                                : ~mu0_2
-#  793|     r0_16(glval<String>)    = FieldAddress[derivedvb_s]                      : r0_3
-#  793|     r0_17(glval<unknown>)   = FunctionAddress[String]                        : 
-#  793|     v0_18(void)             = Call                                           : func:r0_17, this:r0_16
-#  793|     mu0_19(unknown)         = ^CallSideEffect                                : ~mu0_2
-#  794|     v0_20(void)             = NoOp                                           : 
-#  793|     v0_21(void)             = ReturnVoid                                     : 
-#  793|     v0_22(void)             = UnmodeledUse                                   : mu*
-#  793|     v0_23(void)             = AliasedUse                                     : ~mu0_2
-#  793|     v0_24(void)             = ExitFunction                                   : 
->>>>>>> 6c9f9266
+#  793|     mu0_8(Base)             = ^IndirectMayWriteSideEffect[-1]                : &:r0_4
+#  793|     r0_9(glval<MiddleVB1>)  = ConvertToNonVirtualBase[DerivedVB : MiddleVB1] : r0_3
+#  793|     r0_10(glval<unknown>)   = FunctionAddress[MiddleVB1]                     : 
+#  793|     v0_11(void)             = Call                                           : func:r0_10, this:r0_9
+#  793|     mu0_12(unknown)         = ^CallSideEffect                                : ~mu0_2
+#  793|     mu0_13(MiddleVB1)       = ^IndirectMayWriteSideEffect[-1]                : &:r0_9
+#  793|     r0_14(glval<MiddleVB2>) = ConvertToNonVirtualBase[DerivedVB : MiddleVB2] : r0_3
+#  793|     r0_15(glval<unknown>)   = FunctionAddress[MiddleVB2]                     : 
+#  793|     v0_16(void)             = Call                                           : func:r0_15, this:r0_14
+#  793|     mu0_17(unknown)         = ^CallSideEffect                                : ~mu0_2
+#  793|     mu0_18(MiddleVB2)       = ^IndirectMayWriteSideEffect[-1]                : &:r0_14
+#  793|     r0_19(glval<String>)    = FieldAddress[derivedvb_s]                      : r0_3
+#  793|     r0_20(glval<unknown>)   = FunctionAddress[String]                        : 
+#  793|     v0_21(void)             = Call                                           : func:r0_20, this:r0_19
+#  793|     mu0_22(unknown)         = ^CallSideEffect                                : ~mu0_2
+#  793|     mu0_23(String)          = ^IndirectMayWriteSideEffect[-1]                : &:r0_19
+#  794|     v0_24(void)             = NoOp                                           : 
+#  793|     v0_25(void)             = ReturnVoid                                     : 
+#  793|     v0_26(void)             = UnmodeledUse                                   : mu*
+#  793|     v0_27(void)             = AliasedUse                                     : ~mu0_2
+#  793|     v0_28(void)             = ExitFunction                                   : 
 
 #  795| void DerivedVB::~DerivedVB()
 #  795|   Block 0
@@ -3930,579 +3822,296 @@
 
 #  799| void HierarchyConversions()
 #  799|   Block 0
-<<<<<<< HEAD
-#  799|     v0_0(void)                 = EnterFunction                          : 
-#  799|     mu0_1(unknown)             = AliasedDefinition                      : 
-#  799|     mu0_2(unknown)             = UnmodeledDefinition                    : 
-#  800|     r0_3(glval<Base>)          = VariableAddress[b]                     : 
-#  800|     mu0_4(Base)                = Uninitialized[b]                       : &:r0_3
-#  800|     r0_5(glval<unknown>)       = FunctionAddress[Base]                  : 
-#  800|     v0_6(void)                 = Call                                   : func:r0_5, this:r0_3
-#  800|     mu0_7(unknown)             = ^CallSideEffect                        : ~mu0_2
-#  800|     mu0_8(Base)                = ^IndirectMayWriteSideEffect[-1]        : &:r0_3
-#  801|     r0_9(glval<Middle>)        = VariableAddress[m]                     : 
-#  801|     mu0_10(Middle)             = Uninitialized[m]                       : &:r0_9
-#  801|     r0_11(glval<unknown>)      = FunctionAddress[Middle]                : 
-#  801|     v0_12(void)                = Call                                   : func:r0_11, this:r0_9
-#  801|     mu0_13(unknown)            = ^CallSideEffect                        : ~mu0_2
-#  801|     mu0_14(Middle)             = ^IndirectMayWriteSideEffect[-1]        : &:r0_9
-#  802|     r0_15(glval<Derived>)      = VariableAddress[d]                     : 
-#  802|     mu0_16(Derived)            = Uninitialized[d]                       : &:r0_15
-#  802|     r0_17(glval<unknown>)      = FunctionAddress[Derived]               : 
-#  802|     v0_18(void)                = Call                                   : func:r0_17, this:r0_15
-#  802|     mu0_19(unknown)            = ^CallSideEffect                        : ~mu0_2
-#  802|     mu0_20(Derived)            = ^IndirectMayWriteSideEffect[-1]        : &:r0_15
-#  804|     r0_21(glval<Base *>)       = VariableAddress[pb]                    : 
-#  804|     r0_22(glval<Base>)         = VariableAddress[b]                     : 
-#  804|     r0_23(Base *)              = CopyValue                              : r0_22
-#  804|     mu0_24(Base *)             = Store                                  : &:r0_21, r0_23
-#  805|     r0_25(glval<Middle *>)     = VariableAddress[pm]                    : 
-#  805|     r0_26(glval<Middle>)       = VariableAddress[m]                     : 
-#  805|     r0_27(Middle *)            = CopyValue                              : r0_26
-#  805|     mu0_28(Middle *)           = Store                                  : &:r0_25, r0_27
-#  806|     r0_29(glval<Derived *>)    = VariableAddress[pd]                    : 
-#  806|     r0_30(glval<Derived>)      = VariableAddress[d]                     : 
-#  806|     r0_31(Derived *)           = CopyValue                              : r0_30
-#  806|     mu0_32(Derived *)          = Store                                  : &:r0_29, r0_31
-#  808|     r0_33(glval<Base>)         = VariableAddress[b]                     : 
-#  808|     r0_34(glval<unknown>)      = FunctionAddress[operator=]             : 
-#  808|     r0_35(glval<Middle>)       = VariableAddress[m]                     : 
-#  808|     r0_36(glval<Base>)         = ConvertToBase[Middle : Base]           : r0_35
-#  808|     r0_37(Base &)              = CopyValue                              : r0_36
-#  808|     r0_38(Base &)              = Call                                   : func:r0_34, this:r0_33, 0:r0_37
-#  808|     mu0_39(unknown)            = ^CallSideEffect                        : ~mu0_2
-#  808|     v0_40(void)                = ^BufferReadSideEffect[-1]              : &:r0_33, ~mu0_2
-#  808|     v0_41(void)                = ^BufferReadSideEffect[0]               : &:r0_37, ~mu0_2
-#  808|     mu0_42(Base)               = ^IndirectMayWriteSideEffect[-1]        : &:r0_33
-#  808|     mu0_43(unknown)            = ^BufferMayWriteSideEffect[0]           : &:r0_37
-#  808|     r0_44(glval<Base>)         = CopyValue                              : r0_38
-#  809|     r0_45(glval<Base>)         = VariableAddress[b]                     : 
-#  809|     r0_46(glval<unknown>)      = FunctionAddress[operator=]             : 
-#  809|     r0_47(glval<unknown>)      = FunctionAddress[Base]                  : 
-#  809|     r0_48(glval<Middle>)       = VariableAddress[m]                     : 
-#  809|     r0_49(glval<Base>)         = ConvertToBase[Middle : Base]           : r0_48
-#  809|     r0_50(Base &)              = CopyValue                              : r0_49
-#  809|     v0_51(void)                = Call                                   : func:r0_47, 0:r0_50
-#  809|     mu0_52(unknown)            = ^CallSideEffect                        : ~mu0_2
-#  809|     mu0_53(Base)               = ^IndirectMayWriteSideEffect[-1]        : 
-#  809|     v0_54(void)                = ^BufferReadSideEffect[0]               : &:r0_50, ~mu0_2
-#  809|     mu0_55(unknown)            = ^BufferMayWriteSideEffect[0]           : &:r0_50
-#  809|     r0_56(glval<Base>)         = Convert                                : v0_51
-#  809|     r0_57(Base &)              = CopyValue                              : r0_56
-#  809|     r0_58(Base &)              = Call                                   : func:r0_46, this:r0_45, 0:r0_57
-#  809|     mu0_59(unknown)            = ^CallSideEffect                        : ~mu0_2
-#  809|     v0_60(void)                = ^BufferReadSideEffect[-1]              : &:r0_45, ~mu0_2
-#  809|     v0_61(void)                = ^BufferReadSideEffect[0]               : &:r0_57, ~mu0_2
-#  809|     mu0_62(Base)               = ^IndirectMayWriteSideEffect[-1]        : &:r0_45
-#  809|     mu0_63(unknown)            = ^BufferMayWriteSideEffect[0]           : &:r0_57
-#  809|     r0_64(glval<Base>)         = CopyValue                              : r0_58
-#  810|     r0_65(glval<Base>)         = VariableAddress[b]                     : 
-#  810|     r0_66(glval<unknown>)      = FunctionAddress[operator=]             : 
-#  810|     r0_67(glval<unknown>)      = FunctionAddress[Base]                  : 
-#  810|     r0_68(glval<Middle>)       = VariableAddress[m]                     : 
-#  810|     r0_69(glval<Base>)         = ConvertToBase[Middle : Base]           : r0_68
-#  810|     r0_70(Base &)              = CopyValue                              : r0_69
-#  810|     v0_71(void)                = Call                                   : func:r0_67, 0:r0_70
-#  810|     mu0_72(unknown)            = ^CallSideEffect                        : ~mu0_2
-#  810|     mu0_73(Base)               = ^IndirectMayWriteSideEffect[-1]        : 
-#  810|     v0_74(void)                = ^BufferReadSideEffect[0]               : &:r0_70, ~mu0_2
-#  810|     mu0_75(unknown)            = ^BufferMayWriteSideEffect[0]           : &:r0_70
-#  810|     r0_76(glval<Base>)         = Convert                                : v0_71
-#  810|     r0_77(Base &)              = CopyValue                              : r0_76
-#  810|     r0_78(Base &)              = Call                                   : func:r0_66, this:r0_65, 0:r0_77
-#  810|     mu0_79(unknown)            = ^CallSideEffect                        : ~mu0_2
-#  810|     v0_80(void)                = ^BufferReadSideEffect[-1]              : &:r0_65, ~mu0_2
-#  810|     v0_81(void)                = ^BufferReadSideEffect[0]               : &:r0_77, ~mu0_2
-#  810|     mu0_82(Base)               = ^IndirectMayWriteSideEffect[-1]        : &:r0_65
-#  810|     mu0_83(unknown)            = ^BufferMayWriteSideEffect[0]           : &:r0_77
-#  810|     r0_84(glval<Base>)         = CopyValue                              : r0_78
-#  811|     r0_85(glval<Middle *>)     = VariableAddress[pm]                    : 
-#  811|     r0_86(Middle *)            = Load                                   : &:r0_85, ~mu0_2
-#  811|     r0_87(Base *)              = ConvertToBase[Middle : Base]           : r0_86
-#  811|     r0_88(glval<Base *>)       = VariableAddress[pb]                    : 
-#  811|     mu0_89(Base *)             = Store                                  : &:r0_88, r0_87
-#  812|     r0_90(glval<Middle *>)     = VariableAddress[pm]                    : 
-#  812|     r0_91(Middle *)            = Load                                   : &:r0_90, ~mu0_2
-#  812|     r0_92(Base *)              = ConvertToBase[Middle : Base]           : r0_91
-#  812|     r0_93(glval<Base *>)       = VariableAddress[pb]                    : 
-#  812|     mu0_94(Base *)             = Store                                  : &:r0_93, r0_92
-#  813|     r0_95(glval<Middle *>)     = VariableAddress[pm]                    : 
-#  813|     r0_96(Middle *)            = Load                                   : &:r0_95, ~mu0_2
-#  813|     r0_97(Base *)              = ConvertToBase[Middle : Base]           : r0_96
-#  813|     r0_98(glval<Base *>)       = VariableAddress[pb]                    : 
-#  813|     mu0_99(Base *)             = Store                                  : &:r0_98, r0_97
-#  814|     r0_100(glval<Middle *>)    = VariableAddress[pm]                    : 
-#  814|     r0_101(Middle *)           = Load                                   : &:r0_100, ~mu0_2
-#  814|     r0_102(Base *)             = Convert                                : r0_101
-#  814|     r0_103(glval<Base *>)      = VariableAddress[pb]                    : 
-#  814|     mu0_104(Base *)            = Store                                  : &:r0_103, r0_102
-#  816|     r0_105(glval<Middle>)      = VariableAddress[m]                     : 
-#  816|     r0_106(glval<unknown>)     = FunctionAddress[operator=]             : 
-#  816|     r0_107(glval<Base>)        = VariableAddress[b]                     : 
-#  816|     r0_108(glval<Middle>)      = ConvertToDerived[Middle : Base]        : r0_107
-#  816|     r0_109(glval<Middle>)      = Convert                                : r0_108
-#  816|     r0_110(Middle &)           = CopyValue                              : r0_109
-#  816|     r0_111(Middle &)           = Call                                   : func:r0_106, this:r0_105, 0:r0_110
-#  816|     mu0_112(unknown)           = ^CallSideEffect                        : ~mu0_2
-#  816|     v0_113(void)               = ^BufferReadSideEffect[-1]              : &:r0_105, ~mu0_2
-#  816|     v0_114(void)               = ^BufferReadSideEffect[0]               : &:r0_110, ~mu0_2
-#  816|     mu0_115(Middle)            = ^IndirectMayWriteSideEffect[-1]        : &:r0_105
-#  816|     mu0_116(unknown)           = ^BufferMayWriteSideEffect[0]           : &:r0_110
-#  816|     r0_117(glval<Middle>)      = CopyValue                              : r0_111
-#  817|     r0_118(glval<Middle>)      = VariableAddress[m]                     : 
-#  817|     r0_119(glval<unknown>)     = FunctionAddress[operator=]             : 
-#  817|     r0_120(glval<Base>)        = VariableAddress[b]                     : 
-#  817|     r0_121(glval<Middle>)      = ConvertToDerived[Middle : Base]        : r0_120
-#  817|     r0_122(glval<Middle>)      = Convert                                : r0_121
-#  817|     r0_123(Middle &)           = CopyValue                              : r0_122
-#  817|     r0_124(Middle &)           = Call                                   : func:r0_119, this:r0_118, 0:r0_123
-#  817|     mu0_125(unknown)           = ^CallSideEffect                        : ~mu0_2
-#  817|     v0_126(void)               = ^BufferReadSideEffect[-1]              : &:r0_118, ~mu0_2
-#  817|     v0_127(void)               = ^BufferReadSideEffect[0]               : &:r0_123, ~mu0_2
-#  817|     mu0_128(Middle)            = ^IndirectMayWriteSideEffect[-1]        : &:r0_118
-#  817|     mu0_129(unknown)           = ^BufferMayWriteSideEffect[0]           : &:r0_123
-#  817|     r0_130(glval<Middle>)      = CopyValue                              : r0_124
-#  818|     r0_131(glval<Base *>)      = VariableAddress[pb]                    : 
-#  818|     r0_132(Base *)             = Load                                   : &:r0_131, ~mu0_2
-#  818|     r0_133(Middle *)           = ConvertToDerived[Middle : Base]        : r0_132
-#  818|     r0_134(glval<Middle *>)    = VariableAddress[pm]                    : 
-#  818|     mu0_135(Middle *)          = Store                                  : &:r0_134, r0_133
-#  819|     r0_136(glval<Base *>)      = VariableAddress[pb]                    : 
-#  819|     r0_137(Base *)             = Load                                   : &:r0_136, ~mu0_2
-#  819|     r0_138(Middle *)           = ConvertToDerived[Middle : Base]        : r0_137
-#  819|     r0_139(glval<Middle *>)    = VariableAddress[pm]                    : 
-#  819|     mu0_140(Middle *)          = Store                                  : &:r0_139, r0_138
-#  820|     r0_141(glval<Base *>)      = VariableAddress[pb]                    : 
-#  820|     r0_142(Base *)             = Load                                   : &:r0_141, ~mu0_2
-#  820|     r0_143(Middle *)           = Convert                                : r0_142
-#  820|     r0_144(glval<Middle *>)    = VariableAddress[pm]                    : 
-#  820|     mu0_145(Middle *)          = Store                                  : &:r0_144, r0_143
-#  822|     r0_146(glval<Base>)        = VariableAddress[b]                     : 
-#  822|     r0_147(glval<unknown>)     = FunctionAddress[operator=]             : 
-#  822|     r0_148(glval<Derived>)     = VariableAddress[d]                     : 
-#  822|     r0_149(glval<Middle>)      = ConvertToBase[Derived : Middle]        : r0_148
-#  822|     r0_150(glval<Base>)        = ConvertToBase[Middle : Base]           : r0_149
-#  822|     r0_151(Base &)             = CopyValue                              : r0_150
-#  822|     r0_152(Base &)             = Call                                   : func:r0_147, this:r0_146, 0:r0_151
-#  822|     mu0_153(unknown)           = ^CallSideEffect                        : ~mu0_2
-#  822|     v0_154(void)               = ^BufferReadSideEffect[-1]              : &:r0_146, ~mu0_2
-#  822|     v0_155(void)               = ^BufferReadSideEffect[0]               : &:r0_151, ~mu0_2
-#  822|     mu0_156(Base)              = ^IndirectMayWriteSideEffect[-1]        : &:r0_146
-#  822|     mu0_157(unknown)           = ^BufferMayWriteSideEffect[0]           : &:r0_151
-#  822|     r0_158(glval<Base>)        = CopyValue                              : r0_152
-#  823|     r0_159(glval<Base>)        = VariableAddress[b]                     : 
-#  823|     r0_160(glval<unknown>)     = FunctionAddress[operator=]             : 
-#  823|     r0_161(glval<unknown>)     = FunctionAddress[Base]                  : 
-#  823|     r0_162(glval<Derived>)     = VariableAddress[d]                     : 
-#  823|     r0_163(glval<Middle>)      = ConvertToBase[Derived : Middle]        : r0_162
-#  823|     r0_164(glval<Base>)        = ConvertToBase[Middle : Base]           : r0_163
-#  823|     r0_165(Base &)             = CopyValue                              : r0_164
-#  823|     v0_166(void)               = Call                                   : func:r0_161, 0:r0_165
-#  823|     mu0_167(unknown)           = ^CallSideEffect                        : ~mu0_2
-#  823|     mu0_168(Base)              = ^IndirectMayWriteSideEffect[-1]        : 
-#  823|     v0_169(void)               = ^BufferReadSideEffect[0]               : &:r0_165, ~mu0_2
-#  823|     mu0_170(unknown)           = ^BufferMayWriteSideEffect[0]           : &:r0_165
-#  823|     r0_171(glval<Base>)        = Convert                                : v0_166
-#  823|     r0_172(Base &)             = CopyValue                              : r0_171
-#  823|     r0_173(Base &)             = Call                                   : func:r0_160, this:r0_159, 0:r0_172
-#  823|     mu0_174(unknown)           = ^CallSideEffect                        : ~mu0_2
-#  823|     v0_175(void)               = ^BufferReadSideEffect[-1]              : &:r0_159, ~mu0_2
-#  823|     v0_176(void)               = ^BufferReadSideEffect[0]               : &:r0_172, ~mu0_2
-#  823|     mu0_177(Base)              = ^IndirectMayWriteSideEffect[-1]        : &:r0_159
-#  823|     mu0_178(unknown)           = ^BufferMayWriteSideEffect[0]           : &:r0_172
-#  823|     r0_179(glval<Base>)        = CopyValue                              : r0_173
-#  824|     r0_180(glval<Base>)        = VariableAddress[b]                     : 
-#  824|     r0_181(glval<unknown>)     = FunctionAddress[operator=]             : 
-#  824|     r0_182(glval<unknown>)     = FunctionAddress[Base]                  : 
-#  824|     r0_183(glval<Derived>)     = VariableAddress[d]                     : 
-#  824|     r0_184(glval<Middle>)      = ConvertToBase[Derived : Middle]        : r0_183
-#  824|     r0_185(glval<Base>)        = ConvertToBase[Middle : Base]           : r0_184
-#  824|     r0_186(Base &)             = CopyValue                              : r0_185
-#  824|     v0_187(void)               = Call                                   : func:r0_182, 0:r0_186
-#  824|     mu0_188(unknown)           = ^CallSideEffect                        : ~mu0_2
-#  824|     mu0_189(Base)              = ^IndirectMayWriteSideEffect[-1]        : 
-#  824|     v0_190(void)               = ^BufferReadSideEffect[0]               : &:r0_186, ~mu0_2
-#  824|     mu0_191(unknown)           = ^BufferMayWriteSideEffect[0]           : &:r0_186
-#  824|     r0_192(glval<Base>)        = Convert                                : v0_187
-#  824|     r0_193(Base &)             = CopyValue                              : r0_192
-#  824|     r0_194(Base &)             = Call                                   : func:r0_181, this:r0_180, 0:r0_193
-#  824|     mu0_195(unknown)           = ^CallSideEffect                        : ~mu0_2
-#  824|     v0_196(void)               = ^BufferReadSideEffect[-1]              : &:r0_180, ~mu0_2
-#  824|     v0_197(void)               = ^BufferReadSideEffect[0]               : &:r0_193, ~mu0_2
-#  824|     mu0_198(Base)              = ^IndirectMayWriteSideEffect[-1]        : &:r0_180
-#  824|     mu0_199(unknown)           = ^BufferMayWriteSideEffect[0]           : &:r0_193
-#  824|     r0_200(glval<Base>)        = CopyValue                              : r0_194
-#  825|     r0_201(glval<Derived *>)   = VariableAddress[pd]                    : 
-#  825|     r0_202(Derived *)          = Load                                   : &:r0_201, ~mu0_2
-#  825|     r0_203(Middle *)           = ConvertToBase[Derived : Middle]        : r0_202
-#  825|     r0_204(Base *)             = ConvertToBase[Middle : Base]           : r0_203
-#  825|     r0_205(glval<Base *>)      = VariableAddress[pb]                    : 
-#  825|     mu0_206(Base *)            = Store                                  : &:r0_205, r0_204
-#  826|     r0_207(glval<Derived *>)   = VariableAddress[pd]                    : 
-#  826|     r0_208(Derived *)          = Load                                   : &:r0_207, ~mu0_2
-#  826|     r0_209(Middle *)           = ConvertToBase[Derived : Middle]        : r0_208
-#  826|     r0_210(Base *)             = ConvertToBase[Middle : Base]           : r0_209
-#  826|     r0_211(glval<Base *>)      = VariableAddress[pb]                    : 
-#  826|     mu0_212(Base *)            = Store                                  : &:r0_211, r0_210
-#  827|     r0_213(glval<Derived *>)   = VariableAddress[pd]                    : 
-#  827|     r0_214(Derived *)          = Load                                   : &:r0_213, ~mu0_2
-#  827|     r0_215(Middle *)           = ConvertToBase[Derived : Middle]        : r0_214
-#  827|     r0_216(Base *)             = ConvertToBase[Middle : Base]           : r0_215
-#  827|     r0_217(glval<Base *>)      = VariableAddress[pb]                    : 
-#  827|     mu0_218(Base *)            = Store                                  : &:r0_217, r0_216
-#  828|     r0_219(glval<Derived *>)   = VariableAddress[pd]                    : 
-#  828|     r0_220(Derived *)          = Load                                   : &:r0_219, ~mu0_2
-#  828|     r0_221(Base *)             = Convert                                : r0_220
-#  828|     r0_222(glval<Base *>)      = VariableAddress[pb]                    : 
-#  828|     mu0_223(Base *)            = Store                                  : &:r0_222, r0_221
-#  830|     r0_224(glval<Derived>)     = VariableAddress[d]                     : 
-#  830|     r0_225(glval<unknown>)     = FunctionAddress[operator=]             : 
-#  830|     r0_226(glval<Base>)        = VariableAddress[b]                     : 
-#  830|     r0_227(glval<Middle>)      = ConvertToDerived[Middle : Base]        : r0_226
-#  830|     r0_228(glval<Derived>)     = ConvertToDerived[Derived : Middle]     : r0_227
-#  830|     r0_229(glval<Derived>)     = Convert                                : r0_228
-#  830|     r0_230(Derived &)          = CopyValue                              : r0_229
-#  830|     r0_231(Derived &)          = Call                                   : func:r0_225, this:r0_224, 0:r0_230
-#  830|     mu0_232(unknown)           = ^CallSideEffect                        : ~mu0_2
-#  830|     v0_233(void)               = ^BufferReadSideEffect[-1]              : &:r0_224, ~mu0_2
-#  830|     v0_234(void)               = ^BufferReadSideEffect[0]               : &:r0_230, ~mu0_2
-#  830|     mu0_235(Derived)           = ^IndirectMayWriteSideEffect[-1]        : &:r0_224
-#  830|     mu0_236(unknown)           = ^BufferMayWriteSideEffect[0]           : &:r0_230
-#  830|     r0_237(glval<Derived>)     = CopyValue                              : r0_231
-#  831|     r0_238(glval<Derived>)     = VariableAddress[d]                     : 
-#  831|     r0_239(glval<unknown>)     = FunctionAddress[operator=]             : 
-#  831|     r0_240(glval<Base>)        = VariableAddress[b]                     : 
-#  831|     r0_241(glval<Middle>)      = ConvertToDerived[Middle : Base]        : r0_240
-#  831|     r0_242(glval<Derived>)     = ConvertToDerived[Derived : Middle]     : r0_241
-#  831|     r0_243(glval<Derived>)     = Convert                                : r0_242
-#  831|     r0_244(Derived &)          = CopyValue                              : r0_243
-#  831|     r0_245(Derived &)          = Call                                   : func:r0_239, this:r0_238, 0:r0_244
-#  831|     mu0_246(unknown)           = ^CallSideEffect                        : ~mu0_2
-#  831|     v0_247(void)               = ^BufferReadSideEffect[-1]              : &:r0_238, ~mu0_2
-#  831|     v0_248(void)               = ^BufferReadSideEffect[0]               : &:r0_244, ~mu0_2
-#  831|     mu0_249(Derived)           = ^IndirectMayWriteSideEffect[-1]        : &:r0_238
-#  831|     mu0_250(unknown)           = ^BufferMayWriteSideEffect[0]           : &:r0_244
-#  831|     r0_251(glval<Derived>)     = CopyValue                              : r0_245
-#  832|     r0_252(glval<Base *>)      = VariableAddress[pb]                    : 
-#  832|     r0_253(Base *)             = Load                                   : &:r0_252, ~mu0_2
-#  832|     r0_254(Middle *)           = ConvertToDerived[Middle : Base]        : r0_253
-#  832|     r0_255(Derived *)          = ConvertToDerived[Derived : Middle]     : r0_254
-#  832|     r0_256(glval<Derived *>)   = VariableAddress[pd]                    : 
-#  832|     mu0_257(Derived *)         = Store                                  : &:r0_256, r0_255
-#  833|     r0_258(glval<Base *>)      = VariableAddress[pb]                    : 
-#  833|     r0_259(Base *)             = Load                                   : &:r0_258, ~mu0_2
-#  833|     r0_260(Middle *)           = ConvertToDerived[Middle : Base]        : r0_259
-#  833|     r0_261(Derived *)          = ConvertToDerived[Derived : Middle]     : r0_260
-#  833|     r0_262(glval<Derived *>)   = VariableAddress[pd]                    : 
-#  833|     mu0_263(Derived *)         = Store                                  : &:r0_262, r0_261
-#  834|     r0_264(glval<Base *>)      = VariableAddress[pb]                    : 
-#  834|     r0_265(Base *)             = Load                                   : &:r0_264, ~mu0_2
-#  834|     r0_266(Derived *)          = Convert                                : r0_265
-#  834|     r0_267(glval<Derived *>)   = VariableAddress[pd]                    : 
-#  834|     mu0_268(Derived *)         = Store                                  : &:r0_267, r0_266
-#  836|     r0_269(glval<MiddleVB1 *>) = VariableAddress[pmv]                   : 
-#  836|     r0_270(MiddleVB1 *)        = Constant[0]                            : 
-#  836|     mu0_271(MiddleVB1 *)       = Store                                  : &:r0_269, r0_270
-#  837|     r0_272(glval<DerivedVB *>) = VariableAddress[pdv]                   : 
-#  837|     r0_273(DerivedVB *)        = Constant[0]                            : 
-#  837|     mu0_274(DerivedVB *)       = Store                                  : &:r0_272, r0_273
-#  838|     r0_275(glval<MiddleVB1 *>) = VariableAddress[pmv]                   : 
-#  838|     r0_276(MiddleVB1 *)        = Load                                   : &:r0_275, ~mu0_2
-#  838|     r0_277(Base *)             = ConvertToVirtualBase[MiddleVB1 : Base] : r0_276
-#  838|     r0_278(glval<Base *>)      = VariableAddress[pb]                    : 
-#  838|     mu0_279(Base *)            = Store                                  : &:r0_278, r0_277
-#  839|     r0_280(glval<DerivedVB *>) = VariableAddress[pdv]                   : 
-#  839|     r0_281(DerivedVB *)        = Load                                   : &:r0_280, ~mu0_2
-#  839|     r0_282(Base *)             = ConvertToVirtualBase[DerivedVB : Base] : r0_281
-#  839|     r0_283(glval<Base *>)      = VariableAddress[pb]                    : 
-#  839|     mu0_284(Base *)            = Store                                  : &:r0_283, r0_282
-#  840|     v0_285(void)               = NoOp                                   : 
-#  799|     v0_286(void)               = ReturnVoid                             : 
-#  799|     v0_287(void)               = UnmodeledUse                           : mu*
-#  799|     v0_288(void)               = AliasedUse                             : ~mu0_2
-#  799|     v0_289(void)               = ExitFunction                           : 
-=======
 #  799|     v0_0(void)                 = EnterFunction                             : 
 #  799|     mu0_1(unknown)             = AliasedDefinition                         : 
 #  799|     mu0_2(unknown)             = UnmodeledDefinition                       : 
 #  800|     r0_3(glval<Base>)          = VariableAddress[b]                        : 
-#  800|     r0_4(glval<unknown>)       = FunctionAddress[Base]                     : 
-#  800|     v0_5(void)                 = Call                                      : func:r0_4, this:r0_3
-#  800|     mu0_6(unknown)             = ^CallSideEffect                           : ~mu0_2
-#  801|     r0_7(glval<Middle>)        = VariableAddress[m]                        : 
-#  801|     r0_8(glval<unknown>)       = FunctionAddress[Middle]                   : 
-#  801|     v0_9(void)                 = Call                                      : func:r0_8, this:r0_7
-#  801|     mu0_10(unknown)            = ^CallSideEffect                           : ~mu0_2
-#  802|     r0_11(glval<Derived>)      = VariableAddress[d]                        : 
-#  802|     r0_12(glval<unknown>)      = FunctionAddress[Derived]                  : 
-#  802|     v0_13(void)                = Call                                      : func:r0_12, this:r0_11
-#  802|     mu0_14(unknown)            = ^CallSideEffect                           : ~mu0_2
-#  804|     r0_15(glval<Base *>)       = VariableAddress[pb]                       : 
-#  804|     r0_16(glval<Base>)         = VariableAddress[b]                        : 
-#  804|     r0_17(Base *)              = CopyValue                                 : r0_16
-#  804|     mu0_18(Base *)             = Store                                     : &:r0_15, r0_17
-#  805|     r0_19(glval<Middle *>)     = VariableAddress[pm]                       : 
-#  805|     r0_20(glval<Middle>)       = VariableAddress[m]                        : 
-#  805|     r0_21(Middle *)            = CopyValue                                 : r0_20
-#  805|     mu0_22(Middle *)           = Store                                     : &:r0_19, r0_21
-#  806|     r0_23(glval<Derived *>)    = VariableAddress[pd]                       : 
-#  806|     r0_24(glval<Derived>)      = VariableAddress[d]                        : 
-#  806|     r0_25(Derived *)           = CopyValue                                 : r0_24
-#  806|     mu0_26(Derived *)          = Store                                     : &:r0_23, r0_25
-#  808|     r0_27(glval<Base>)         = VariableAddress[b]                        : 
-#  808|     r0_28(glval<unknown>)      = FunctionAddress[operator=]                : 
-#  808|     r0_29(glval<Middle>)       = VariableAddress[m]                        : 
-#  808|     r0_30(glval<Base>)         = ConvertToNonVirtualBase[Middle : Base]    : r0_29
-#  808|     r0_31(Base &)              = CopyValue                                 : r0_30
-#  808|     r0_32(Base &)              = Call                                      : func:r0_28, this:r0_27, 0:r0_31
-#  808|     mu0_33(unknown)            = ^CallSideEffect                           : ~mu0_2
-#  808|     v0_34(void)                = ^BufferReadSideEffect[-1]                 : &:r0_27, ~mu0_2
-#  808|     v0_35(void)                = ^BufferReadSideEffect[0]                  : &:r0_31, ~mu0_2
-#  808|     mu0_36(Base)               = ^IndirectMayWriteSideEffect[-1]           : &:r0_27
-#  808|     mu0_37(unknown)            = ^BufferMayWriteSideEffect[0]              : &:r0_31
-#  808|     r0_38(glval<Base>)         = CopyValue                                 : r0_32
-#  809|     r0_39(glval<Base>)         = VariableAddress[b]                        : 
-#  809|     r0_40(glval<unknown>)      = FunctionAddress[operator=]                : 
-#  809|     r0_41(glval<unknown>)      = FunctionAddress[Base]                     : 
-#  809|     r0_42(glval<Middle>)       = VariableAddress[m]                        : 
-#  809|     r0_43(glval<Base>)         = ConvertToNonVirtualBase[Middle : Base]    : r0_42
-#  809|     r0_44(Base &)              = CopyValue                                 : r0_43
-#  809|     v0_45(void)                = Call                                      : func:r0_41, 0:r0_44
-#  809|     mu0_46(unknown)            = ^CallSideEffect                           : ~mu0_2
-#  809|     v0_47(void)                = ^BufferReadSideEffect[0]                  : &:r0_44, ~mu0_2
-#  809|     mu0_48(unknown)            = ^BufferMayWriteSideEffect[0]              : &:r0_44
-#  809|     r0_49(glval<Base>)         = Convert                                   : v0_45
+#  800|     mu0_4(Base)                = Uninitialized[b]                          : &:r0_3
+#  800|     r0_5(glval<unknown>)       = FunctionAddress[Base]                     : 
+#  800|     v0_6(void)                 = Call                                      : func:r0_5, this:r0_3
+#  800|     mu0_7(unknown)             = ^CallSideEffect                           : ~mu0_2
+#  800|     mu0_8(Base)                = ^IndirectMayWriteSideEffect[-1]           : &:r0_3
+#  801|     r0_9(glval<Middle>)        = VariableAddress[m]                        : 
+#  801|     mu0_10(Middle)             = Uninitialized[m]                          : &:r0_9
+#  801|     r0_11(glval<unknown>)      = FunctionAddress[Middle]                   : 
+#  801|     v0_12(void)                = Call                                      : func:r0_11, this:r0_9
+#  801|     mu0_13(unknown)            = ^CallSideEffect                           : ~mu0_2
+#  801|     mu0_14(Middle)             = ^IndirectMayWriteSideEffect[-1]           : &:r0_9
+#  802|     r0_15(glval<Derived>)      = VariableAddress[d]                        : 
+#  802|     mu0_16(Derived)            = Uninitialized[d]                          : &:r0_15
+#  802|     r0_17(glval<unknown>)      = FunctionAddress[Derived]                  : 
+#  802|     v0_18(void)                = Call                                      : func:r0_17, this:r0_15
+#  802|     mu0_19(unknown)            = ^CallSideEffect                           : ~mu0_2
+#  802|     mu0_20(Derived)            = ^IndirectMayWriteSideEffect[-1]           : &:r0_15
+#  804|     r0_21(glval<Base *>)       = VariableAddress[pb]                       : 
+#  804|     r0_22(glval<Base>)         = VariableAddress[b]                        : 
+#  804|     r0_23(Base *)              = CopyValue                                 : r0_22
+#  804|     mu0_24(Base *)             = Store                                     : &:r0_21, r0_23
+#  805|     r0_25(glval<Middle *>)     = VariableAddress[pm]                       : 
+#  805|     r0_26(glval<Middle>)       = VariableAddress[m]                        : 
+#  805|     r0_27(Middle *)            = CopyValue                                 : r0_26
+#  805|     mu0_28(Middle *)           = Store                                     : &:r0_25, r0_27
+#  806|     r0_29(glval<Derived *>)    = VariableAddress[pd]                       : 
+#  806|     r0_30(glval<Derived>)      = VariableAddress[d]                        : 
+#  806|     r0_31(Derived *)           = CopyValue                                 : r0_30
+#  806|     mu0_32(Derived *)          = Store                                     : &:r0_29, r0_31
+#  808|     r0_33(glval<Base>)         = VariableAddress[b]                        : 
+#  808|     r0_34(glval<unknown>)      = FunctionAddress[operator=]                : 
+#  808|     r0_35(glval<Middle>)       = VariableAddress[m]                        : 
+#  808|     r0_36(glval<Base>)         = ConvertToNonVirtualBase[Middle : Base]    : r0_35
+#  808|     r0_37(Base &)              = CopyValue                                 : r0_36
+#  808|     r0_38(Base &)              = Call                                      : func:r0_34, this:r0_33, 0:r0_37
+#  808|     mu0_39(unknown)            = ^CallSideEffect                           : ~mu0_2
+#  808|     v0_40(void)                = ^BufferReadSideEffect[-1]                 : &:r0_33, ~mu0_2
+#  808|     v0_41(void)                = ^BufferReadSideEffect[0]                  : &:r0_37, ~mu0_2
+#  808|     mu0_42(Base)               = ^IndirectMayWriteSideEffect[-1]           : &:r0_33
+#  808|     mu0_43(unknown)            = ^BufferMayWriteSideEffect[0]              : &:r0_37
+#  808|     r0_44(glval<Base>)         = CopyValue                                 : r0_38
+#  809|     r0_45(glval<Base>)         = VariableAddress[b]                        : 
+#  809|     r0_46(glval<unknown>)      = FunctionAddress[operator=]                : 
+#  809|     r0_47(glval<unknown>)      = FunctionAddress[Base]                     : 
+#  809|     r0_48(glval<Middle>)       = VariableAddress[m]                        : 
+#  809|     r0_49(glval<Base>)         = ConvertToNonVirtualBase[Middle : Base]    : r0_48
 #  809|     r0_50(Base &)              = CopyValue                                 : r0_49
-#  809|     r0_51(Base &)              = Call                                      : func:r0_40, this:r0_39, 0:r0_50
+#  809|     v0_51(void)                = Call                                      : func:r0_47, 0:r0_50
 #  809|     mu0_52(unknown)            = ^CallSideEffect                           : ~mu0_2
-#  809|     v0_53(void)                = ^BufferReadSideEffect[-1]                 : &:r0_39, ~mu0_2
+#  809|     mu0_53(Base)               = ^IndirectMayWriteSideEffect[-1]           : 
 #  809|     v0_54(void)                = ^BufferReadSideEffect[0]                  : &:r0_50, ~mu0_2
-#  809|     mu0_55(Base)               = ^IndirectMayWriteSideEffect[-1]           : &:r0_39
-#  809|     mu0_56(unknown)            = ^BufferMayWriteSideEffect[0]              : &:r0_50
-#  809|     r0_57(glval<Base>)         = CopyValue                                 : r0_51
-#  810|     r0_58(glval<Base>)         = VariableAddress[b]                        : 
-#  810|     r0_59(glval<unknown>)      = FunctionAddress[operator=]                : 
-#  810|     r0_60(glval<unknown>)      = FunctionAddress[Base]                     : 
-#  810|     r0_61(glval<Middle>)       = VariableAddress[m]                        : 
-#  810|     r0_62(glval<Base>)         = ConvertToNonVirtualBase[Middle : Base]    : r0_61
-#  810|     r0_63(Base &)              = CopyValue                                 : r0_62
-#  810|     v0_64(void)                = Call                                      : func:r0_60, 0:r0_63
-#  810|     mu0_65(unknown)            = ^CallSideEffect                           : ~mu0_2
-#  810|     v0_66(void)                = ^BufferReadSideEffect[0]                  : &:r0_63, ~mu0_2
-#  810|     mu0_67(unknown)            = ^BufferMayWriteSideEffect[0]              : &:r0_63
-#  810|     r0_68(glval<Base>)         = Convert                                   : v0_64
-#  810|     r0_69(Base &)              = CopyValue                                 : r0_68
-#  810|     r0_70(Base &)              = Call                                      : func:r0_59, this:r0_58, 0:r0_69
-#  810|     mu0_71(unknown)            = ^CallSideEffect                           : ~mu0_2
-#  810|     v0_72(void)                = ^BufferReadSideEffect[-1]                 : &:r0_58, ~mu0_2
-#  810|     v0_73(void)                = ^BufferReadSideEffect[0]                  : &:r0_69, ~mu0_2
-#  810|     mu0_74(Base)               = ^IndirectMayWriteSideEffect[-1]           : &:r0_58
-#  810|     mu0_75(unknown)            = ^BufferMayWriteSideEffect[0]              : &:r0_69
-#  810|     r0_76(glval<Base>)         = CopyValue                                 : r0_70
-#  811|     r0_77(glval<Middle *>)     = VariableAddress[pm]                       : 
-#  811|     r0_78(Middle *)            = Load                                      : &:r0_77, ~mu0_2
-#  811|     r0_79(Base *)              = ConvertToNonVirtualBase[Middle : Base]    : r0_78
-#  811|     r0_80(glval<Base *>)       = VariableAddress[pb]                       : 
-#  811|     mu0_81(Base *)             = Store                                     : &:r0_80, r0_79
-#  812|     r0_82(glval<Middle *>)     = VariableAddress[pm]                       : 
-#  812|     r0_83(Middle *)            = Load                                      : &:r0_82, ~mu0_2
-#  812|     r0_84(Base *)              = ConvertToNonVirtualBase[Middle : Base]    : r0_83
-#  812|     r0_85(glval<Base *>)       = VariableAddress[pb]                       : 
-#  812|     mu0_86(Base *)             = Store                                     : &:r0_85, r0_84
-#  813|     r0_87(glval<Middle *>)     = VariableAddress[pm]                       : 
-#  813|     r0_88(Middle *)            = Load                                      : &:r0_87, ~mu0_2
-#  813|     r0_89(Base *)              = ConvertToNonVirtualBase[Middle : Base]    : r0_88
-#  813|     r0_90(glval<Base *>)       = VariableAddress[pb]                       : 
-#  813|     mu0_91(Base *)             = Store                                     : &:r0_90, r0_89
-#  814|     r0_92(glval<Middle *>)     = VariableAddress[pm]                       : 
-#  814|     r0_93(Middle *)            = Load                                      : &:r0_92, ~mu0_2
-#  814|     r0_94(Base *)              = Convert                                   : r0_93
-#  814|     r0_95(glval<Base *>)       = VariableAddress[pb]                       : 
-#  814|     mu0_96(Base *)             = Store                                     : &:r0_95, r0_94
-#  816|     r0_97(glval<Middle>)       = VariableAddress[m]                        : 
-#  816|     r0_98(glval<unknown>)      = FunctionAddress[operator=]                : 
-#  816|     r0_99(glval<Base>)         = VariableAddress[b]                        : 
-#  816|     r0_100(glval<Middle>)      = ConvertToDerived[Middle : Base]           : r0_99
-#  816|     r0_101(glval<Middle>)      = Convert                                   : r0_100
-#  816|     r0_102(Middle &)           = CopyValue                                 : r0_101
-#  816|     r0_103(Middle &)           = Call                                      : func:r0_98, this:r0_97, 0:r0_102
-#  816|     mu0_104(unknown)           = ^CallSideEffect                           : ~mu0_2
-#  816|     v0_105(void)               = ^BufferReadSideEffect[-1]                 : &:r0_97, ~mu0_2
-#  816|     v0_106(void)               = ^BufferReadSideEffect[0]                  : &:r0_102, ~mu0_2
-#  816|     mu0_107(Middle)            = ^IndirectMayWriteSideEffect[-1]           : &:r0_97
-#  816|     mu0_108(unknown)           = ^BufferMayWriteSideEffect[0]              : &:r0_102
-#  816|     r0_109(glval<Middle>)      = CopyValue                                 : r0_103
-#  817|     r0_110(glval<Middle>)      = VariableAddress[m]                        : 
-#  817|     r0_111(glval<unknown>)     = FunctionAddress[operator=]                : 
-#  817|     r0_112(glval<Base>)        = VariableAddress[b]                        : 
-#  817|     r0_113(glval<Middle>)      = ConvertToDerived[Middle : Base]           : r0_112
-#  817|     r0_114(glval<Middle>)      = Convert                                   : r0_113
-#  817|     r0_115(Middle &)           = CopyValue                                 : r0_114
-#  817|     r0_116(Middle &)           = Call                                      : func:r0_111, this:r0_110, 0:r0_115
-#  817|     mu0_117(unknown)           = ^CallSideEffect                           : ~mu0_2
-#  817|     v0_118(void)               = ^BufferReadSideEffect[-1]                 : &:r0_110, ~mu0_2
-#  817|     v0_119(void)               = ^BufferReadSideEffect[0]                  : &:r0_115, ~mu0_2
-#  817|     mu0_120(Middle)            = ^IndirectMayWriteSideEffect[-1]           : &:r0_110
-#  817|     mu0_121(unknown)           = ^BufferMayWriteSideEffect[0]              : &:r0_115
-#  817|     r0_122(glval<Middle>)      = CopyValue                                 : r0_116
-#  818|     r0_123(glval<Base *>)      = VariableAddress[pb]                       : 
-#  818|     r0_124(Base *)             = Load                                      : &:r0_123, ~mu0_2
-#  818|     r0_125(Middle *)           = ConvertToDerived[Middle : Base]           : r0_124
-#  818|     r0_126(glval<Middle *>)    = VariableAddress[pm]                       : 
-#  818|     mu0_127(Middle *)          = Store                                     : &:r0_126, r0_125
-#  819|     r0_128(glval<Base *>)      = VariableAddress[pb]                       : 
-#  819|     r0_129(Base *)             = Load                                      : &:r0_128, ~mu0_2
-#  819|     r0_130(Middle *)           = ConvertToDerived[Middle : Base]           : r0_129
-#  819|     r0_131(glval<Middle *>)    = VariableAddress[pm]                       : 
-#  819|     mu0_132(Middle *)          = Store                                     : &:r0_131, r0_130
-#  820|     r0_133(glval<Base *>)      = VariableAddress[pb]                       : 
-#  820|     r0_134(Base *)             = Load                                      : &:r0_133, ~mu0_2
-#  820|     r0_135(Middle *)           = Convert                                   : r0_134
-#  820|     r0_136(glval<Middle *>)    = VariableAddress[pm]                       : 
-#  820|     mu0_137(Middle *)          = Store                                     : &:r0_136, r0_135
-#  822|     r0_138(glval<Base>)        = VariableAddress[b]                        : 
-#  822|     r0_139(glval<unknown>)     = FunctionAddress[operator=]                : 
-#  822|     r0_140(glval<Derived>)     = VariableAddress[d]                        : 
-#  822|     r0_141(glval<Middle>)      = ConvertToNonVirtualBase[Derived : Middle] : r0_140
-#  822|     r0_142(glval<Base>)        = ConvertToNonVirtualBase[Middle : Base]    : r0_141
-#  822|     r0_143(Base &)             = CopyValue                                 : r0_142
-#  822|     r0_144(Base &)             = Call                                      : func:r0_139, this:r0_138, 0:r0_143
-#  822|     mu0_145(unknown)           = ^CallSideEffect                           : ~mu0_2
-#  822|     v0_146(void)               = ^BufferReadSideEffect[-1]                 : &:r0_138, ~mu0_2
-#  822|     v0_147(void)               = ^BufferReadSideEffect[0]                  : &:r0_143, ~mu0_2
-#  822|     mu0_148(Base)              = ^IndirectMayWriteSideEffect[-1]           : &:r0_138
-#  822|     mu0_149(unknown)           = ^BufferMayWriteSideEffect[0]              : &:r0_143
-#  822|     r0_150(glval<Base>)        = CopyValue                                 : r0_144
-#  823|     r0_151(glval<Base>)        = VariableAddress[b]                        : 
-#  823|     r0_152(glval<unknown>)     = FunctionAddress[operator=]                : 
-#  823|     r0_153(glval<unknown>)     = FunctionAddress[Base]                     : 
-#  823|     r0_154(glval<Derived>)     = VariableAddress[d]                        : 
-#  823|     r0_155(glval<Middle>)      = ConvertToNonVirtualBase[Derived : Middle] : r0_154
-#  823|     r0_156(glval<Base>)        = ConvertToNonVirtualBase[Middle : Base]    : r0_155
-#  823|     r0_157(Base &)             = CopyValue                                 : r0_156
-#  823|     v0_158(void)               = Call                                      : func:r0_153, 0:r0_157
-#  823|     mu0_159(unknown)           = ^CallSideEffect                           : ~mu0_2
-#  823|     v0_160(void)               = ^BufferReadSideEffect[0]                  : &:r0_157, ~mu0_2
-#  823|     mu0_161(unknown)           = ^BufferMayWriteSideEffect[0]              : &:r0_157
-#  823|     r0_162(glval<Base>)        = Convert                                   : v0_158
-#  823|     r0_163(Base &)             = CopyValue                                 : r0_162
-#  823|     r0_164(Base &)             = Call                                      : func:r0_152, this:r0_151, 0:r0_163
-#  823|     mu0_165(unknown)           = ^CallSideEffect                           : ~mu0_2
-#  823|     v0_166(void)               = ^BufferReadSideEffect[-1]                 : &:r0_151, ~mu0_2
-#  823|     v0_167(void)               = ^BufferReadSideEffect[0]                  : &:r0_163, ~mu0_2
-#  823|     mu0_168(Base)              = ^IndirectMayWriteSideEffect[-1]           : &:r0_151
-#  823|     mu0_169(unknown)           = ^BufferMayWriteSideEffect[0]              : &:r0_163
-#  823|     r0_170(glval<Base>)        = CopyValue                                 : r0_164
-#  824|     r0_171(glval<Base>)        = VariableAddress[b]                        : 
-#  824|     r0_172(glval<unknown>)     = FunctionAddress[operator=]                : 
-#  824|     r0_173(glval<unknown>)     = FunctionAddress[Base]                     : 
-#  824|     r0_174(glval<Derived>)     = VariableAddress[d]                        : 
-#  824|     r0_175(glval<Middle>)      = ConvertToNonVirtualBase[Derived : Middle] : r0_174
-#  824|     r0_176(glval<Base>)        = ConvertToNonVirtualBase[Middle : Base]    : r0_175
-#  824|     r0_177(Base &)             = CopyValue                                 : r0_176
-#  824|     v0_178(void)               = Call                                      : func:r0_173, 0:r0_177
-#  824|     mu0_179(unknown)           = ^CallSideEffect                           : ~mu0_2
-#  824|     v0_180(void)               = ^BufferReadSideEffect[0]                  : &:r0_177, ~mu0_2
-#  824|     mu0_181(unknown)           = ^BufferMayWriteSideEffect[0]              : &:r0_177
-#  824|     r0_182(glval<Base>)        = Convert                                   : v0_178
-#  824|     r0_183(Base &)             = CopyValue                                 : r0_182
-#  824|     r0_184(Base &)             = Call                                      : func:r0_172, this:r0_171, 0:r0_183
-#  824|     mu0_185(unknown)           = ^CallSideEffect                           : ~mu0_2
-#  824|     v0_186(void)               = ^BufferReadSideEffect[-1]                 : &:r0_171, ~mu0_2
-#  824|     v0_187(void)               = ^BufferReadSideEffect[0]                  : &:r0_183, ~mu0_2
-#  824|     mu0_188(Base)              = ^IndirectMayWriteSideEffect[-1]           : &:r0_171
-#  824|     mu0_189(unknown)           = ^BufferMayWriteSideEffect[0]              : &:r0_183
-#  824|     r0_190(glval<Base>)        = CopyValue                                 : r0_184
-#  825|     r0_191(glval<Derived *>)   = VariableAddress[pd]                       : 
-#  825|     r0_192(Derived *)          = Load                                      : &:r0_191, ~mu0_2
-#  825|     r0_193(Middle *)           = ConvertToNonVirtualBase[Derived : Middle] : r0_192
-#  825|     r0_194(Base *)             = ConvertToNonVirtualBase[Middle : Base]    : r0_193
-#  825|     r0_195(glval<Base *>)      = VariableAddress[pb]                       : 
-#  825|     mu0_196(Base *)            = Store                                     : &:r0_195, r0_194
-#  826|     r0_197(glval<Derived *>)   = VariableAddress[pd]                       : 
-#  826|     r0_198(Derived *)          = Load                                      : &:r0_197, ~mu0_2
-#  826|     r0_199(Middle *)           = ConvertToNonVirtualBase[Derived : Middle] : r0_198
-#  826|     r0_200(Base *)             = ConvertToNonVirtualBase[Middle : Base]    : r0_199
-#  826|     r0_201(glval<Base *>)      = VariableAddress[pb]                       : 
-#  826|     mu0_202(Base *)            = Store                                     : &:r0_201, r0_200
-#  827|     r0_203(glval<Derived *>)   = VariableAddress[pd]                       : 
-#  827|     r0_204(Derived *)          = Load                                      : &:r0_203, ~mu0_2
-#  827|     r0_205(Middle *)           = ConvertToNonVirtualBase[Derived : Middle] : r0_204
-#  827|     r0_206(Base *)             = ConvertToNonVirtualBase[Middle : Base]    : r0_205
-#  827|     r0_207(glval<Base *>)      = VariableAddress[pb]                       : 
-#  827|     mu0_208(Base *)            = Store                                     : &:r0_207, r0_206
-#  828|     r0_209(glval<Derived *>)   = VariableAddress[pd]                       : 
-#  828|     r0_210(Derived *)          = Load                                      : &:r0_209, ~mu0_2
-#  828|     r0_211(Base *)             = Convert                                   : r0_210
-#  828|     r0_212(glval<Base *>)      = VariableAddress[pb]                       : 
-#  828|     mu0_213(Base *)            = Store                                     : &:r0_212, r0_211
-#  830|     r0_214(glval<Derived>)     = VariableAddress[d]                        : 
-#  830|     r0_215(glval<unknown>)     = FunctionAddress[operator=]                : 
-#  830|     r0_216(glval<Base>)        = VariableAddress[b]                        : 
-#  830|     r0_217(glval<Middle>)      = ConvertToDerived[Middle : Base]           : r0_216
-#  830|     r0_218(glval<Derived>)     = ConvertToDerived[Derived : Middle]        : r0_217
-#  830|     r0_219(glval<Derived>)     = Convert                                   : r0_218
-#  830|     r0_220(Derived &)          = CopyValue                                 : r0_219
-#  830|     r0_221(Derived &)          = Call                                      : func:r0_215, this:r0_214, 0:r0_220
-#  830|     mu0_222(unknown)           = ^CallSideEffect                           : ~mu0_2
-#  830|     v0_223(void)               = ^BufferReadSideEffect[-1]                 : &:r0_214, ~mu0_2
-#  830|     v0_224(void)               = ^BufferReadSideEffect[0]                  : &:r0_220, ~mu0_2
-#  830|     mu0_225(Derived)           = ^IndirectMayWriteSideEffect[-1]           : &:r0_214
-#  830|     mu0_226(unknown)           = ^BufferMayWriteSideEffect[0]              : &:r0_220
-#  830|     r0_227(glval<Derived>)     = CopyValue                                 : r0_221
-#  831|     r0_228(glval<Derived>)     = VariableAddress[d]                        : 
-#  831|     r0_229(glval<unknown>)     = FunctionAddress[operator=]                : 
-#  831|     r0_230(glval<Base>)        = VariableAddress[b]                        : 
-#  831|     r0_231(glval<Middle>)      = ConvertToDerived[Middle : Base]           : r0_230
-#  831|     r0_232(glval<Derived>)     = ConvertToDerived[Derived : Middle]        : r0_231
-#  831|     r0_233(glval<Derived>)     = Convert                                   : r0_232
-#  831|     r0_234(Derived &)          = CopyValue                                 : r0_233
-#  831|     r0_235(Derived &)          = Call                                      : func:r0_229, this:r0_228, 0:r0_234
-#  831|     mu0_236(unknown)           = ^CallSideEffect                           : ~mu0_2
-#  831|     v0_237(void)               = ^BufferReadSideEffect[-1]                 : &:r0_228, ~mu0_2
-#  831|     v0_238(void)               = ^BufferReadSideEffect[0]                  : &:r0_234, ~mu0_2
-#  831|     mu0_239(Derived)           = ^IndirectMayWriteSideEffect[-1]           : &:r0_228
-#  831|     mu0_240(unknown)           = ^BufferMayWriteSideEffect[0]              : &:r0_234
-#  831|     r0_241(glval<Derived>)     = CopyValue                                 : r0_235
-#  832|     r0_242(glval<Base *>)      = VariableAddress[pb]                       : 
-#  832|     r0_243(Base *)             = Load                                      : &:r0_242, ~mu0_2
-#  832|     r0_244(Middle *)           = ConvertToDerived[Middle : Base]           : r0_243
-#  832|     r0_245(Derived *)          = ConvertToDerived[Derived : Middle]        : r0_244
-#  832|     r0_246(glval<Derived *>)   = VariableAddress[pd]                       : 
-#  832|     mu0_247(Derived *)         = Store                                     : &:r0_246, r0_245
-#  833|     r0_248(glval<Base *>)      = VariableAddress[pb]                       : 
-#  833|     r0_249(Base *)             = Load                                      : &:r0_248, ~mu0_2
-#  833|     r0_250(Middle *)           = ConvertToDerived[Middle : Base]           : r0_249
-#  833|     r0_251(Derived *)          = ConvertToDerived[Derived : Middle]        : r0_250
-#  833|     r0_252(glval<Derived *>)   = VariableAddress[pd]                       : 
-#  833|     mu0_253(Derived *)         = Store                                     : &:r0_252, r0_251
-#  834|     r0_254(glval<Base *>)      = VariableAddress[pb]                       : 
-#  834|     r0_255(Base *)             = Load                                      : &:r0_254, ~mu0_2
-#  834|     r0_256(Derived *)          = Convert                                   : r0_255
-#  834|     r0_257(glval<Derived *>)   = VariableAddress[pd]                       : 
-#  834|     mu0_258(Derived *)         = Store                                     : &:r0_257, r0_256
-#  836|     r0_259(glval<MiddleVB1 *>) = VariableAddress[pmv]                      : 
-#  836|     r0_260(MiddleVB1 *)        = Constant[0]                               : 
-#  836|     mu0_261(MiddleVB1 *)       = Store                                     : &:r0_259, r0_260
-#  837|     r0_262(glval<DerivedVB *>) = VariableAddress[pdv]                      : 
-#  837|     r0_263(DerivedVB *)        = Constant[0]                               : 
-#  837|     mu0_264(DerivedVB *)       = Store                                     : &:r0_262, r0_263
-#  838|     r0_265(glval<MiddleVB1 *>) = VariableAddress[pmv]                      : 
-#  838|     r0_266(MiddleVB1 *)        = Load                                      : &:r0_265, ~mu0_2
-#  838|     r0_267(Base *)             = ConvertToVirtualBase[MiddleVB1 : Base]    : r0_266
-#  838|     r0_268(glval<Base *>)      = VariableAddress[pb]                       : 
-#  838|     mu0_269(Base *)            = Store                                     : &:r0_268, r0_267
-#  839|     r0_270(glval<DerivedVB *>) = VariableAddress[pdv]                      : 
-#  839|     r0_271(DerivedVB *)        = Load                                      : &:r0_270, ~mu0_2
-#  839|     r0_272(Base *)             = ConvertToVirtualBase[DerivedVB : Base]    : r0_271
-#  839|     r0_273(glval<Base *>)      = VariableAddress[pb]                       : 
-#  839|     mu0_274(Base *)            = Store                                     : &:r0_273, r0_272
-#  840|     v0_275(void)               = NoOp                                      : 
-#  799|     v0_276(void)               = ReturnVoid                                : 
-#  799|     v0_277(void)               = UnmodeledUse                              : mu*
-#  799|     v0_278(void)               = AliasedUse                                : ~mu0_2
-#  799|     v0_279(void)               = ExitFunction                              : 
->>>>>>> 6c9f9266
+#  809|     mu0_55(unknown)            = ^BufferMayWriteSideEffect[0]              : &:r0_50
+#  809|     r0_56(glval<Base>)         = Convert                                   : v0_51
+#  809|     r0_57(Base &)              = CopyValue                                 : r0_56
+#  809|     r0_58(Base &)              = Call                                      : func:r0_46, this:r0_45, 0:r0_57
+#  809|     mu0_59(unknown)            = ^CallSideEffect                           : ~mu0_2
+#  809|     v0_60(void)                = ^BufferReadSideEffect[-1]                 : &:r0_45, ~mu0_2
+#  809|     v0_61(void)                = ^BufferReadSideEffect[0]                  : &:r0_57, ~mu0_2
+#  809|     mu0_62(Base)               = ^IndirectMayWriteSideEffect[-1]           : &:r0_45
+#  809|     mu0_63(unknown)            = ^BufferMayWriteSideEffect[0]              : &:r0_57
+#  809|     r0_64(glval<Base>)         = CopyValue                                 : r0_58
+#  810|     r0_65(glval<Base>)         = VariableAddress[b]                        : 
+#  810|     r0_66(glval<unknown>)      = FunctionAddress[operator=]                : 
+#  810|     r0_67(glval<unknown>)      = FunctionAddress[Base]                     : 
+#  810|     r0_68(glval<Middle>)       = VariableAddress[m]                        : 
+#  810|     r0_69(glval<Base>)         = ConvertToNonVirtualBase[Middle : Base]    : r0_68
+#  810|     r0_70(Base &)              = CopyValue                                 : r0_69
+#  810|     v0_71(void)                = Call                                      : func:r0_67, 0:r0_70
+#  810|     mu0_72(unknown)            = ^CallSideEffect                           : ~mu0_2
+#  810|     mu0_73(Base)               = ^IndirectMayWriteSideEffect[-1]           : 
+#  810|     v0_74(void)                = ^BufferReadSideEffect[0]                  : &:r0_70, ~mu0_2
+#  810|     mu0_75(unknown)            = ^BufferMayWriteSideEffect[0]              : &:r0_70
+#  810|     r0_76(glval<Base>)         = Convert                                   : v0_71
+#  810|     r0_77(Base &)              = CopyValue                                 : r0_76
+#  810|     r0_78(Base &)              = Call                                      : func:r0_66, this:r0_65, 0:r0_77
+#  810|     mu0_79(unknown)            = ^CallSideEffect                           : ~mu0_2
+#  810|     v0_80(void)                = ^BufferReadSideEffect[-1]                 : &:r0_65, ~mu0_2
+#  810|     v0_81(void)                = ^BufferReadSideEffect[0]                  : &:r0_77, ~mu0_2
+#  810|     mu0_82(Base)               = ^IndirectMayWriteSideEffect[-1]           : &:r0_65
+#  810|     mu0_83(unknown)            = ^BufferMayWriteSideEffect[0]              : &:r0_77
+#  810|     r0_84(glval<Base>)         = CopyValue                                 : r0_78
+#  811|     r0_85(glval<Middle *>)     = VariableAddress[pm]                       : 
+#  811|     r0_86(Middle *)            = Load                                      : &:r0_85, ~mu0_2
+#  811|     r0_87(Base *)              = ConvertToNonVirtualBase[Middle : Base]    : r0_86
+#  811|     r0_88(glval<Base *>)       = VariableAddress[pb]                       : 
+#  811|     mu0_89(Base *)             = Store                                     : &:r0_88, r0_87
+#  812|     r0_90(glval<Middle *>)     = VariableAddress[pm]                       : 
+#  812|     r0_91(Middle *)            = Load                                      : &:r0_90, ~mu0_2
+#  812|     r0_92(Base *)              = ConvertToNonVirtualBase[Middle : Base]    : r0_91
+#  812|     r0_93(glval<Base *>)       = VariableAddress[pb]                       : 
+#  812|     mu0_94(Base *)             = Store                                     : &:r0_93, r0_92
+#  813|     r0_95(glval<Middle *>)     = VariableAddress[pm]                       : 
+#  813|     r0_96(Middle *)            = Load                                      : &:r0_95, ~mu0_2
+#  813|     r0_97(Base *)              = ConvertToNonVirtualBase[Middle : Base]    : r0_96
+#  813|     r0_98(glval<Base *>)       = VariableAddress[pb]                       : 
+#  813|     mu0_99(Base *)             = Store                                     : &:r0_98, r0_97
+#  814|     r0_100(glval<Middle *>)    = VariableAddress[pm]                       : 
+#  814|     r0_101(Middle *)           = Load                                      : &:r0_100, ~mu0_2
+#  814|     r0_102(Base *)             = Convert                                   : r0_101
+#  814|     r0_103(glval<Base *>)      = VariableAddress[pb]                       : 
+#  814|     mu0_104(Base *)            = Store                                     : &:r0_103, r0_102
+#  816|     r0_105(glval<Middle>)      = VariableAddress[m]                        : 
+#  816|     r0_106(glval<unknown>)     = FunctionAddress[operator=]                : 
+#  816|     r0_107(glval<Base>)        = VariableAddress[b]                        : 
+#  816|     r0_108(glval<Middle>)      = ConvertToDerived[Middle : Base]           : r0_107
+#  816|     r0_109(glval<Middle>)      = Convert                                   : r0_108
+#  816|     r0_110(Middle &)           = CopyValue                                 : r0_109
+#  816|     r0_111(Middle &)           = Call                                      : func:r0_106, this:r0_105, 0:r0_110
+#  816|     mu0_112(unknown)           = ^CallSideEffect                           : ~mu0_2
+#  816|     v0_113(void)               = ^BufferReadSideEffect[-1]                 : &:r0_105, ~mu0_2
+#  816|     v0_114(void)               = ^BufferReadSideEffect[0]                  : &:r0_110, ~mu0_2
+#  816|     mu0_115(Middle)            = ^IndirectMayWriteSideEffect[-1]           : &:r0_105
+#  816|     mu0_116(unknown)           = ^BufferMayWriteSideEffect[0]              : &:r0_110
+#  816|     r0_117(glval<Middle>)      = CopyValue                                 : r0_111
+#  817|     r0_118(glval<Middle>)      = VariableAddress[m]                        : 
+#  817|     r0_119(glval<unknown>)     = FunctionAddress[operator=]                : 
+#  817|     r0_120(glval<Base>)        = VariableAddress[b]                        : 
+#  817|     r0_121(glval<Middle>)      = ConvertToDerived[Middle : Base]           : r0_120
+#  817|     r0_122(glval<Middle>)      = Convert                                   : r0_121
+#  817|     r0_123(Middle &)           = CopyValue                                 : r0_122
+#  817|     r0_124(Middle &)           = Call                                      : func:r0_119, this:r0_118, 0:r0_123
+#  817|     mu0_125(unknown)           = ^CallSideEffect                           : ~mu0_2
+#  817|     v0_126(void)               = ^BufferReadSideEffect[-1]                 : &:r0_118, ~mu0_2
+#  817|     v0_127(void)               = ^BufferReadSideEffect[0]                  : &:r0_123, ~mu0_2
+#  817|     mu0_128(Middle)            = ^IndirectMayWriteSideEffect[-1]           : &:r0_118
+#  817|     mu0_129(unknown)           = ^BufferMayWriteSideEffect[0]              : &:r0_123
+#  817|     r0_130(glval<Middle>)      = CopyValue                                 : r0_124
+#  818|     r0_131(glval<Base *>)      = VariableAddress[pb]                       : 
+#  818|     r0_132(Base *)             = Load                                      : &:r0_131, ~mu0_2
+#  818|     r0_133(Middle *)           = ConvertToDerived[Middle : Base]           : r0_132
+#  818|     r0_134(glval<Middle *>)    = VariableAddress[pm]                       : 
+#  818|     mu0_135(Middle *)          = Store                                     : &:r0_134, r0_133
+#  819|     r0_136(glval<Base *>)      = VariableAddress[pb]                       : 
+#  819|     r0_137(Base *)             = Load                                      : &:r0_136, ~mu0_2
+#  819|     r0_138(Middle *)           = ConvertToDerived[Middle : Base]           : r0_137
+#  819|     r0_139(glval<Middle *>)    = VariableAddress[pm]                       : 
+#  819|     mu0_140(Middle *)          = Store                                     : &:r0_139, r0_138
+#  820|     r0_141(glval<Base *>)      = VariableAddress[pb]                       : 
+#  820|     r0_142(Base *)             = Load                                      : &:r0_141, ~mu0_2
+#  820|     r0_143(Middle *)           = Convert                                   : r0_142
+#  820|     r0_144(glval<Middle *>)    = VariableAddress[pm]                       : 
+#  820|     mu0_145(Middle *)          = Store                                     : &:r0_144, r0_143
+#  822|     r0_146(glval<Base>)        = VariableAddress[b]                        : 
+#  822|     r0_147(glval<unknown>)     = FunctionAddress[operator=]                : 
+#  822|     r0_148(glval<Derived>)     = VariableAddress[d]                        : 
+#  822|     r0_149(glval<Middle>)      = ConvertToNonVirtualBase[Derived : Middle] : r0_148
+#  822|     r0_150(glval<Base>)        = ConvertToNonVirtualBase[Middle : Base]    : r0_149
+#  822|     r0_151(Base &)             = CopyValue                                 : r0_150
+#  822|     r0_152(Base &)             = Call                                      : func:r0_147, this:r0_146, 0:r0_151
+#  822|     mu0_153(unknown)           = ^CallSideEffect                           : ~mu0_2
+#  822|     v0_154(void)               = ^BufferReadSideEffect[-1]                 : &:r0_146, ~mu0_2
+#  822|     v0_155(void)               = ^BufferReadSideEffect[0]                  : &:r0_151, ~mu0_2
+#  822|     mu0_156(Base)              = ^IndirectMayWriteSideEffect[-1]           : &:r0_146
+#  822|     mu0_157(unknown)           = ^BufferMayWriteSideEffect[0]              : &:r0_151
+#  822|     r0_158(glval<Base>)        = CopyValue                                 : r0_152
+#  823|     r0_159(glval<Base>)        = VariableAddress[b]                        : 
+#  823|     r0_160(glval<unknown>)     = FunctionAddress[operator=]                : 
+#  823|     r0_161(glval<unknown>)     = FunctionAddress[Base]                     : 
+#  823|     r0_162(glval<Derived>)     = VariableAddress[d]                        : 
+#  823|     r0_163(glval<Middle>)      = ConvertToNonVirtualBase[Derived : Middle] : r0_162
+#  823|     r0_164(glval<Base>)        = ConvertToNonVirtualBase[Middle : Base]    : r0_163
+#  823|     r0_165(Base &)             = CopyValue                                 : r0_164
+#  823|     v0_166(void)               = Call                                      : func:r0_161, 0:r0_165
+#  823|     mu0_167(unknown)           = ^CallSideEffect                           : ~mu0_2
+#  823|     mu0_168(Base)              = ^IndirectMayWriteSideEffect[-1]           : 
+#  823|     v0_169(void)               = ^BufferReadSideEffect[0]                  : &:r0_165, ~mu0_2
+#  823|     mu0_170(unknown)           = ^BufferMayWriteSideEffect[0]              : &:r0_165
+#  823|     r0_171(glval<Base>)        = Convert                                   : v0_166
+#  823|     r0_172(Base &)             = CopyValue                                 : r0_171
+#  823|     r0_173(Base &)             = Call                                      : func:r0_160, this:r0_159, 0:r0_172
+#  823|     mu0_174(unknown)           = ^CallSideEffect                           : ~mu0_2
+#  823|     v0_175(void)               = ^BufferReadSideEffect[-1]                 : &:r0_159, ~mu0_2
+#  823|     v0_176(void)               = ^BufferReadSideEffect[0]                  : &:r0_172, ~mu0_2
+#  823|     mu0_177(Base)              = ^IndirectMayWriteSideEffect[-1]           : &:r0_159
+#  823|     mu0_178(unknown)           = ^BufferMayWriteSideEffect[0]              : &:r0_172
+#  823|     r0_179(glval<Base>)        = CopyValue                                 : r0_173
+#  824|     r0_180(glval<Base>)        = VariableAddress[b]                        : 
+#  824|     r0_181(glval<unknown>)     = FunctionAddress[operator=]                : 
+#  824|     r0_182(glval<unknown>)     = FunctionAddress[Base]                     : 
+#  824|     r0_183(glval<Derived>)     = VariableAddress[d]                        : 
+#  824|     r0_184(glval<Middle>)      = ConvertToNonVirtualBase[Derived : Middle] : r0_183
+#  824|     r0_185(glval<Base>)        = ConvertToNonVirtualBase[Middle : Base]    : r0_184
+#  824|     r0_186(Base &)             = CopyValue                                 : r0_185
+#  824|     v0_187(void)               = Call                                      : func:r0_182, 0:r0_186
+#  824|     mu0_188(unknown)           = ^CallSideEffect                           : ~mu0_2
+#  824|     mu0_189(Base)              = ^IndirectMayWriteSideEffect[-1]           : 
+#  824|     v0_190(void)               = ^BufferReadSideEffect[0]                  : &:r0_186, ~mu0_2
+#  824|     mu0_191(unknown)           = ^BufferMayWriteSideEffect[0]              : &:r0_186
+#  824|     r0_192(glval<Base>)        = Convert                                   : v0_187
+#  824|     r0_193(Base &)             = CopyValue                                 : r0_192
+#  824|     r0_194(Base &)             = Call                                      : func:r0_181, this:r0_180, 0:r0_193
+#  824|     mu0_195(unknown)           = ^CallSideEffect                           : ~mu0_2
+#  824|     v0_196(void)               = ^BufferReadSideEffect[-1]                 : &:r0_180, ~mu0_2
+#  824|     v0_197(void)               = ^BufferReadSideEffect[0]                  : &:r0_193, ~mu0_2
+#  824|     mu0_198(Base)              = ^IndirectMayWriteSideEffect[-1]           : &:r0_180
+#  824|     mu0_199(unknown)           = ^BufferMayWriteSideEffect[0]              : &:r0_193
+#  824|     r0_200(glval<Base>)        = CopyValue                                 : r0_194
+#  825|     r0_201(glval<Derived *>)   = VariableAddress[pd]                       : 
+#  825|     r0_202(Derived *)          = Load                                      : &:r0_201, ~mu0_2
+#  825|     r0_203(Middle *)           = ConvertToNonVirtualBase[Derived : Middle] : r0_202
+#  825|     r0_204(Base *)             = ConvertToNonVirtualBase[Middle : Base]    : r0_203
+#  825|     r0_205(glval<Base *>)      = VariableAddress[pb]                       : 
+#  825|     mu0_206(Base *)            = Store                                     : &:r0_205, r0_204
+#  826|     r0_207(glval<Derived *>)   = VariableAddress[pd]                       : 
+#  826|     r0_208(Derived *)          = Load                                      : &:r0_207, ~mu0_2
+#  826|     r0_209(Middle *)           = ConvertToNonVirtualBase[Derived : Middle] : r0_208
+#  826|     r0_210(Base *)             = ConvertToNonVirtualBase[Middle : Base]    : r0_209
+#  826|     r0_211(glval<Base *>)      = VariableAddress[pb]                       : 
+#  826|     mu0_212(Base *)            = Store                                     : &:r0_211, r0_210
+#  827|     r0_213(glval<Derived *>)   = VariableAddress[pd]                       : 
+#  827|     r0_214(Derived *)          = Load                                      : &:r0_213, ~mu0_2
+#  827|     r0_215(Middle *)           = ConvertToNonVirtualBase[Derived : Middle] : r0_214
+#  827|     r0_216(Base *)             = ConvertToNonVirtualBase[Middle : Base]    : r0_215
+#  827|     r0_217(glval<Base *>)      = VariableAddress[pb]                       : 
+#  827|     mu0_218(Base *)            = Store                                     : &:r0_217, r0_216
+#  828|     r0_219(glval<Derived *>)   = VariableAddress[pd]                       : 
+#  828|     r0_220(Derived *)          = Load                                      : &:r0_219, ~mu0_2
+#  828|     r0_221(Base *)             = Convert                                   : r0_220
+#  828|     r0_222(glval<Base *>)      = VariableAddress[pb]                       : 
+#  828|     mu0_223(Base *)            = Store                                     : &:r0_222, r0_221
+#  830|     r0_224(glval<Derived>)     = VariableAddress[d]                        : 
+#  830|     r0_225(glval<unknown>)     = FunctionAddress[operator=]                : 
+#  830|     r0_226(glval<Base>)        = VariableAddress[b]                        : 
+#  830|     r0_227(glval<Middle>)      = ConvertToDerived[Middle : Base]           : r0_226
+#  830|     r0_228(glval<Derived>)     = ConvertToDerived[Derived : Middle]        : r0_227
+#  830|     r0_229(glval<Derived>)     = Convert                                   : r0_228
+#  830|     r0_230(Derived &)          = CopyValue                                 : r0_229
+#  830|     r0_231(Derived &)          = Call                                      : func:r0_225, this:r0_224, 0:r0_230
+#  830|     mu0_232(unknown)           = ^CallSideEffect                           : ~mu0_2
+#  830|     v0_233(void)               = ^BufferReadSideEffect[-1]                 : &:r0_224, ~mu0_2
+#  830|     v0_234(void)               = ^BufferReadSideEffect[0]                  : &:r0_230, ~mu0_2
+#  830|     mu0_235(Derived)           = ^IndirectMayWriteSideEffect[-1]           : &:r0_224
+#  830|     mu0_236(unknown)           = ^BufferMayWriteSideEffect[0]              : &:r0_230
+#  830|     r0_237(glval<Derived>)     = CopyValue                                 : r0_231
+#  831|     r0_238(glval<Derived>)     = VariableAddress[d]                        : 
+#  831|     r0_239(glval<unknown>)     = FunctionAddress[operator=]                : 
+#  831|     r0_240(glval<Base>)        = VariableAddress[b]                        : 
+#  831|     r0_241(glval<Middle>)      = ConvertToDerived[Middle : Base]           : r0_240
+#  831|     r0_242(glval<Derived>)     = ConvertToDerived[Derived : Middle]        : r0_241
+#  831|     r0_243(glval<Derived>)     = Convert                                   : r0_242
+#  831|     r0_244(Derived &)          = CopyValue                                 : r0_243
+#  831|     r0_245(Derived &)          = Call                                      : func:r0_239, this:r0_238, 0:r0_244
+#  831|     mu0_246(unknown)           = ^CallSideEffect                           : ~mu0_2
+#  831|     v0_247(void)               = ^BufferReadSideEffect[-1]                 : &:r0_238, ~mu0_2
+#  831|     v0_248(void)               = ^BufferReadSideEffect[0]                  : &:r0_244, ~mu0_2
+#  831|     mu0_249(Derived)           = ^IndirectMayWriteSideEffect[-1]           : &:r0_238
+#  831|     mu0_250(unknown)           = ^BufferMayWriteSideEffect[0]              : &:r0_244
+#  831|     r0_251(glval<Derived>)     = CopyValue                                 : r0_245
+#  832|     r0_252(glval<Base *>)      = VariableAddress[pb]                       : 
+#  832|     r0_253(Base *)             = Load                                      : &:r0_252, ~mu0_2
+#  832|     r0_254(Middle *)           = ConvertToDerived[Middle : Base]           : r0_253
+#  832|     r0_255(Derived *)          = ConvertToDerived[Derived : Middle]        : r0_254
+#  832|     r0_256(glval<Derived *>)   = VariableAddress[pd]                       : 
+#  832|     mu0_257(Derived *)         = Store                                     : &:r0_256, r0_255
+#  833|     r0_258(glval<Base *>)      = VariableAddress[pb]                       : 
+#  833|     r0_259(Base *)             = Load                                      : &:r0_258, ~mu0_2
+#  833|     r0_260(Middle *)           = ConvertToDerived[Middle : Base]           : r0_259
+#  833|     r0_261(Derived *)          = ConvertToDerived[Derived : Middle]        : r0_260
+#  833|     r0_262(glval<Derived *>)   = VariableAddress[pd]                       : 
+#  833|     mu0_263(Derived *)         = Store                                     : &:r0_262, r0_261
+#  834|     r0_264(glval<Base *>)      = VariableAddress[pb]                       : 
+#  834|     r0_265(Base *)             = Load                                      : &:r0_264, ~mu0_2
+#  834|     r0_266(Derived *)          = Convert                                   : r0_265
+#  834|     r0_267(glval<Derived *>)   = VariableAddress[pd]                       : 
+#  834|     mu0_268(Derived *)         = Store                                     : &:r0_267, r0_266
+#  836|     r0_269(glval<MiddleVB1 *>) = VariableAddress[pmv]                      : 
+#  836|     r0_270(MiddleVB1 *)        = Constant[0]                               : 
+#  836|     mu0_271(MiddleVB1 *)       = Store                                     : &:r0_269, r0_270
+#  837|     r0_272(glval<DerivedVB *>) = VariableAddress[pdv]                      : 
+#  837|     r0_273(DerivedVB *)        = Constant[0]                               : 
+#  837|     mu0_274(DerivedVB *)       = Store                                     : &:r0_272, r0_273
+#  838|     r0_275(glval<MiddleVB1 *>) = VariableAddress[pmv]                      : 
+#  838|     r0_276(MiddleVB1 *)        = Load                                      : &:r0_275, ~mu0_2
+#  838|     r0_277(Base *)             = ConvertToVirtualBase[MiddleVB1 : Base]    : r0_276
+#  838|     r0_278(glval<Base *>)      = VariableAddress[pb]                       : 
+#  838|     mu0_279(Base *)            = Store                                     : &:r0_278, r0_277
+#  839|     r0_280(glval<DerivedVB *>) = VariableAddress[pdv]                      : 
+#  839|     r0_281(DerivedVB *)        = Load                                      : &:r0_280, ~mu0_2
+#  839|     r0_282(Base *)             = ConvertToVirtualBase[DerivedVB : Base]    : r0_281
+#  839|     r0_283(glval<Base *>)      = VariableAddress[pb]                       : 
+#  839|     mu0_284(Base *)            = Store                                     : &:r0_283, r0_282
+#  840|     v0_285(void)               = NoOp                                      : 
+#  799|     v0_286(void)               = ReturnVoid                                : 
+#  799|     v0_287(void)               = UnmodeledUse                              : mu*
+#  799|     v0_288(void)               = AliasedUse                                : ~mu0_2
+#  799|     v0_289(void)               = ExitFunction                              : 
 
 #  842| void PolymorphicBase::PolymorphicBase()
 #  842|   Block 0
@@ -4518,22 +4127,6 @@
 
 #  846| void PolymorphicDerived::PolymorphicDerived()
 #  846|   Block 0
-<<<<<<< HEAD
-#  846|     v0_0(void)                      = EnterFunction                                       : 
-#  846|     mu0_1(unknown)                  = AliasedDefinition                                   : 
-#  846|     mu0_2(unknown)                  = UnmodeledDefinition                                 : 
-#  846|     r0_3(glval<PolymorphicDerived>) = InitializeThis                                      : 
-#  846|     r0_4(glval<PolymorphicBase>)    = ConvertToBase[PolymorphicDerived : PolymorphicBase] : r0_3
-#  846|     r0_5(glval<unknown>)            = FunctionAddress[PolymorphicBase]                    : 
-#  846|     v0_6(void)                      = Call                                                : func:r0_5, this:r0_4
-#  846|     mu0_7(unknown)                  = ^CallSideEffect                                     : ~mu0_2
-#  846|     mu0_8(PolymorphicBase)          = ^IndirectMayWriteSideEffect[-1]                     : &:r0_4
-#  846|     v0_9(void)                      = NoOp                                                : 
-#  846|     v0_10(void)                     = ReturnVoid                                          : 
-#  846|     v0_11(void)                     = UnmodeledUse                                        : mu*
-#  846|     v0_12(void)                     = AliasedUse                                          : ~mu0_2
-#  846|     v0_13(void)                     = ExitFunction                                        : 
-=======
 #  846|     v0_0(void)                      = EnterFunction                                                 : 
 #  846|     mu0_1(unknown)                  = AliasedDefinition                                             : 
 #  846|     mu0_2(unknown)                  = UnmodeledDefinition                                           : 
@@ -4542,12 +4135,12 @@
 #  846|     r0_5(glval<unknown>)            = FunctionAddress[PolymorphicBase]                              : 
 #  846|     v0_6(void)                      = Call                                                          : func:r0_5, this:r0_4
 #  846|     mu0_7(unknown)                  = ^CallSideEffect                                               : ~mu0_2
-#  846|     v0_8(void)                      = NoOp                                                          : 
-#  846|     v0_9(void)                      = ReturnVoid                                                    : 
-#  846|     v0_10(void)                     = UnmodeledUse                                                  : mu*
-#  846|     v0_11(void)                     = AliasedUse                                                    : ~mu0_2
-#  846|     v0_12(void)                     = ExitFunction                                                  : 
->>>>>>> 6c9f9266
+#  846|     mu0_8(PolymorphicBase)          = ^IndirectMayWriteSideEffect[-1]                               : &:r0_4
+#  846|     v0_9(void)                      = NoOp                                                          : 
+#  846|     v0_10(void)                     = ReturnVoid                                                    : 
+#  846|     v0_11(void)                     = UnmodeledUse                                                  : mu*
+#  846|     v0_12(void)                     = AliasedUse                                                    : ~mu0_2
+#  846|     v0_13(void)                     = ExitFunction                                                  : 
 
 #  846| void PolymorphicDerived::~PolymorphicDerived()
 #  846|   Block 0
