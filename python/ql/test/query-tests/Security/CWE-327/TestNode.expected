--- conflicted
+++ resolved
@@ -1,28 +1,7 @@
-<<<<<<< HEAD
 | Taint Crypto.Cipher.ARC4 | test_pycrypto.py:6:14:6:27 | test_pycrypto.py:6 | test_pycrypto.py:6:14:6:27 | Attribute() |  |
 | Taint Crypto.Cipher.ARC4 | test_pycrypto.py:7:12:7:17 | test_pycrypto.py:7 | test_pycrypto.py:7:12:7:17 | cipher |  |
 | Taint cryptography.Cipher.RC4 | test_cryptography.py:6:14:6:47 | test_cryptography.py:6 | test_cryptography.py:6:14:6:47 | Cipher() |  |
 | Taint cryptography.Cipher.RC4 | test_cryptography.py:7:17:7:22 | test_cryptography.py:7 | test_cryptography.py:7:17:7:22 | cipher |  |
 | Taint cryptography.encryptor.RC4 | test_cryptography.py:7:17:7:34 | test_cryptography.py:7 | test_cryptography.py:7:17:7:34 | Attribute() |  |
 | Taint cryptography.encryptor.RC4 | test_cryptography.py:8:12:8:20 | test_cryptography.py:8 | test_cryptography.py:8:12:8:20 | encryptor |  |
-| Taint cryptography.encryptor.RC4 | test_cryptography.py:8:42:8:50 | test_cryptography.py:8 | test_cryptography.py:8:42:8:50 | encryptor |  |
-| Taint sensitive.data.certificate | InsecureProtocol.py:6:1:6:47 | InsecureProtocol.py:6 | InsecureProtocol.py:6:1:6:47 | Attribute() |  |
-| Taint sensitive.data.certificate | InsecureProtocol.py:7:1:7:47 | InsecureProtocol.py:7 | InsecureProtocol.py:7:1:7:47 | Attribute() |  |
-| Taint sensitive.data.certificate | InsecureProtocol.py:8:1:8:47 | InsecureProtocol.py:8 | InsecureProtocol.py:8:1:8:47 | Attribute() |  |
-| Taint sensitive.data.certificate | InsecureProtocol.py:36:1:36:49 | InsecureProtocol.py:36 | InsecureProtocol.py:36:1:36:49 | Attribute() |  |
-| Taint sensitive.data.certificate | InsecureProtocol.py:41:1:41:17 | InsecureProtocol.py:41 | InsecureProtocol.py:41:1:41:17 | Attribute() |  |
-| Taint sensitive.data.certificate | InsecureProtocol.py:48:1:48:43 | InsecureProtocol.py:48 | InsecureProtocol.py:48:1:48:43 | Attribute() |  |
-| Taint sensitive.data.password | test_cryptography.py:5:17:5:30 | test_cryptography.py:5 | test_cryptography.py:5:17:5:30 | get_password() |  |
-| Taint sensitive.data.password | test_cryptography.py:8:29:8:37 | test_cryptography.py:8 | test_cryptography.py:8:29:8:37 | dangerous |  |
-| Taint sensitive.data.password | test_cryptography.py:8:42:8:50 | test_cryptography.py:8 | test_cryptography.py:8:42:8:50 | encryptor |  |
-| Taint sensitive.data.password | test_pycrypto.py:5:17:5:30 | test_pycrypto.py:5 | test_pycrypto.py:5:17:5:30 | get_password() |  |
-| Taint sensitive.data.password | test_pycrypto.py:7:27:7:35 | test_pycrypto.py:7 | test_pycrypto.py:7:27:7:35 | dangerous |  |
-=======
-| Taint Crypto.Cipher.ARC4 | test_pycrypto.py:5:14:5:27 | test_pycrypto.py:5 | test_pycrypto.py:5:14:5:27 | Attribute() |  |
-| Taint Crypto.Cipher.ARC4 | test_pycrypto.py:6:12:6:17 | test_pycrypto.py:6 | test_pycrypto.py:6:12:6:17 | cipher |  |
-| Taint cryptography.Cipher.RC4 | test_cryptography.py:5:14:5:47 | test_cryptography.py:5 | test_cryptography.py:5:14:5:47 | Cipher() |  |
-| Taint cryptography.Cipher.RC4 | test_cryptography.py:6:17:6:22 | test_cryptography.py:6 | test_cryptography.py:6:17:6:22 | cipher |  |
-| Taint cryptography.encryptor.RC4 | test_cryptography.py:6:17:6:34 | test_cryptography.py:6 | test_cryptography.py:6:17:6:34 | Attribute() |  |
-| Taint cryptography.encryptor.RC4 | test_cryptography.py:7:12:7:20 | test_cryptography.py:7 | test_cryptography.py:7:12:7:20 | encryptor |  |
-| Taint cryptography.encryptor.RC4 | test_cryptography.py:7:42:7:50 | test_cryptography.py:7 | test_cryptography.py:7:42:7:50 | encryptor |  |
->>>>>>> 4f26b58a
+| Taint cryptography.encryptor.RC4 | test_cryptography.py:8:42:8:50 | test_cryptography.py:8 | test_cryptography.py:8:42:8:50 | encryptor |  |